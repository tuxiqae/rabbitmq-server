--- conflicted
+++ resolved
@@ -58,20 +58,8 @@
         -> state()).
 -spec(fetch/2 :: (true,  state()) -> {fetch_result(ack()), state()};
                  (false, state()) -> {fetch_result(undefined), state()}).
-<<<<<<< HEAD
--spec(ack/2 :: ([ack()], state()) -> {[rabbit_guid:guid()], state()}).
-=======
 -spec(ack/3 :: ([ack()], msg_lookup_callback(), state()) ->
                     {[rabbit_guid:guid()], state()}).
--spec(tx_publish/5 :: (rabbit_types:txn(), rabbit_types:basic_message(),
-                       rabbit_types:message_properties(), pid(), state()) ->
-                           state()).
--spec(tx_ack/3 :: (rabbit_types:txn(), [ack()], state()) -> state()).
--spec(tx_rollback/2 :: (rabbit_types:txn(), state()) -> {[ack()], state()}).
--spec(tx_commit/4 ::
-        (rabbit_types:txn(), fun (() -> any()),
-         message_properties_transformer(), state()) -> {[ack()], state()}).
->>>>>>> 0128bf7c
 -spec(requeue/3 :: ([ack()], message_properties_transformer(), state())
                    -> {[rabbit_guid:guid()], state()}).
 -spec(len/1 :: (state()) -> non_neg_integer()).
