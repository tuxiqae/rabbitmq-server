--- conflicted
+++ resolved
@@ -148,13 +148,9 @@
                               redelivered  = Redelivered}, Msg},
             State = #state{
               upstream            = #upstream{max_hops      = MaxHops,
-<<<<<<< HEAD
+                                              ack_mode      = AckMode,
                                               trust_user_id = Trust},
               upstream_params     = UParams,
-=======
-                                              ack_mode      = AckMode,
-                                              trust_user_id = Trust} = Upstream,
->>>>>>> ccd08802
               downstream_exchange = #resource{name = XNameBin},
               downstream_channel  = DCh,
               channel             = Ch,
@@ -459,12 +455,6 @@
     case open_monitor(
            rabbit_federation_util:local_params(Upstream, DownVHost)) of
         {ok, DConn, DCh} ->
-<<<<<<< HEAD
-            #'confirm.select_ok'{} =
-               amqp_channel:call(DCh, #'confirm.select'{}),
-            amqp_channel:register_confirm_handler(DCh, self()),
-            case open_monitor(UParams#upstream_params.params) of
-=======
             case Upstream#upstream.ack_mode of
                 'on-confirm' ->
                     #'confirm.select_ok'{} =
@@ -473,8 +463,7 @@
                 _ ->
                     ok
             end,
-            case open_monitor(Upstream#upstream.params) of
->>>>>>> ccd08802
+            case open_monitor(UParams#upstream_params.params) of
                 {ok, Conn, Ch} ->
                     {Serial, Bindings} =
                         rabbit_misc:execute_mnesia_transaction(
