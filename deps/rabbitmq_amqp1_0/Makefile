PROJECT = rabbitmq_amqp1_0
PROJECT_DESCRIPTION = AMQP 1.0 support for RabbitMQ

define PROJECT_ENV
[
	    {default_user, "guest"},
	    {default_vhost, <<"/">>},
	    {protocol_strict_mode, false}
	  ]
endef

<<<<<<< HEAD
define PROJECT_APP_EXTRA_KEYS
	{broker_version_requirements, []}
endef

=======
BUILD_DEPS = rabbitmq_codegen
>>>>>>> 922b97e9
DEPS = rabbit_common rabbit amqp_client
TEST_DEPS = rabbitmq_ct_helpers rabbitmq_ct_client_helpers

DEP_PLUGINS = rabbit_common/mk/rabbitmq-plugin.mk

ELIXIR_LIB_DIR = $(shell elixir -e 'IO.puts(:code.lib_dir(:elixir))')
 ifeq ($(ERL_LIBS),)
     ERL_LIBS = $(ELIXIR_LIB_DIR)
 else
     ERL_LIBS := $(ERL_LIBS):$(ELIXIR_LIB_DIR)
 endif

EXTRA_SOURCES += include/rabbit_amqp1_0_framing.hrl \
		 src/rabbit_amqp1_0_framing0.erl

.DEFAULT_GOAL = all
$(PROJECT).d:: $(EXTRA_SOURCES)

# FIXME: Use erlang.mk patched for RabbitMQ, while waiting for PRs to be
# reviewed and merged.

ERLANG_MK_REPO = https://github.com/rabbitmq/erlang.mk.git
ERLANG_MK_COMMIT = rabbitmq-tmp

include rabbitmq-components.mk
include erlang.mk

# --------------------------------------------------------------------
# Framing sources generation.
# --------------------------------------------------------------------

PYTHON       ?= python
CODEGEN       = $(CURDIR)/codegen.py
CODEGEN_DIR  ?= $(DEPS_DIR)/rabbitmq_codegen
CODEGEN_AMQP  = $(CODEGEN_DIR)/amqp_codegen.py
CODEGEN_SPECS = $(CODEGEN_DIR)/amqp-1.0/messaging.xml			\
		$(CODEGEN_DIR)/amqp-1.0/security.xml			\
		$(CODEGEN_DIR)/amqp-1.0/transport.xml			\
		$(CODEGEN_DIR)/amqp-1.0/transactions.xml

include/rabbit_amqp1_0_framing.hrl:: $(CODEGEN) $(CODEGEN_AMQP) \
    $(CODEGEN_SPECS)
	$(gen_verbose) env PYTHONPATH=$(CODEGEN_DIR) \
	  $(PYTHON) $(CODEGEN) hrl $(CODEGEN_SPECS) > $@

src/rabbit_amqp1_0_framing0.erl:: $(CODEGEN) $(CODEGEN_AMQP) \
    $(CODEGEN_SPECS)
	$(gen_verbose) env PYTHONPATH=$(CODEGEN_DIR) \
	  $(PYTHON) $(CODEGEN) erl $(CODEGEN_SPECS) > $@

clean:: clean-extra-sources

clean-extra-sources:
	$(gen_verbose) rm -f $(EXTRA_SOURCES)

distclean:: distclean-dotnet-tests distclean-java-tests

distclean-dotnet-tests:
	$(gen_verbose) cd test/system_SUITE_data/dotnet-tests && \
		rm -rf bin obj && \
		rm -f project.lock.json TestResult.xml

distclean-java-tests:
	$(gen_verbose) cd test/system_SUITE_data/java-tests && mvn clean<|MERGE_RESOLUTION|>--- conflicted
+++ resolved
@@ -9,14 +9,11 @@
 	  ]
 endef
 
-<<<<<<< HEAD
 define PROJECT_APP_EXTRA_KEYS
 	{broker_version_requirements, []}
 endef
 
-=======
 BUILD_DEPS = rabbitmq_codegen
->>>>>>> 922b97e9
 DEPS = rabbit_common rabbit amqp_client
 TEST_DEPS = rabbitmq_ct_helpers rabbitmq_ct_client_helpers
 
