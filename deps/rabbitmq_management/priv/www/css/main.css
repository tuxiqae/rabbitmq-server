--- conflicted
+++ resolved
@@ -93,11 +93,8 @@
 
 table { border-collapse: collapse; }
 table th { font-weight: normal; color: black; }
-<<<<<<< HEAD
+
 table th, table td { font: 12px Verdana, sans-serif; padding: 2px 4px; }
-=======
-table th, table td { font: 12px Verdana, sans-serif; padding: 2px 4px 0px 4px; }
->>>>>>> 011a31ab
 table.list th, table.list td { vertical-align: top; min-width: 5em; width: auto; }
 
 table.list { border-width: 1px; margin-bottom: 1em; }
