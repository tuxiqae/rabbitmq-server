--- conflicted
+++ resolved
@@ -2342,18 +2342,10 @@
 
     [] = http_get(Config, "/vhost-limits/limit_test_vhost_2", ?OK),
 
-<<<<<<< HEAD
     Limits1 = [#{vhost => <<"limit_test_vhost_1">>,
                  value => #{'max-connections' => 100, 'max-queues' => 100}}],
     Limits2 = [#{vhost => <<"limit_test_vhost_2">>,
                  value => #{'max-connections' => 200}}],
-=======
-
-    Limits1 =  [#{vhost => <<"limit_test_vhost_1">>,
-                  value => #{'max-connections' => 100, 'max-queues' => 100}}],
-    Limits2 =  [#{vhost => <<"limit_test_vhost_2">>,
-                  value => #{'max-connections' => 200}}],
->>>>>>> 18e2a17a
 
     Expected = Limits1 ++ Limits2,
 
