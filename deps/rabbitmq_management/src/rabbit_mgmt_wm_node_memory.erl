--- conflicted
+++ resolved
@@ -71,13 +71,7 @@
 format(absolute, Result) ->
     Result;
 format(relative, Result) ->
-<<<<<<< HEAD
-    {[{total, Total}], Rest} = lists:partition(fun({Key, _}) ->
-                                                       Key == total
-                                               end, Result),
-=======
     {value, {total, Total}, Rest} = lists:keytake(total, 1, Result),
->>>>>>> 83932ed2
     [{total, 100} | [{K, percentage(V, Total)} || {K, V} <- Rest]].
 
 percentage(Part, Total) ->
