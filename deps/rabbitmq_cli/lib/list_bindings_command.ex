## The contents of this file are subject to the Mozilla Public License
## Version 1.1 (the "License"); you may not use this file except in
## compliance with the License. You may obtain a copy of the License
## at http://www.mozilla.org/MPL/
##
## Software distributed under the License is distributed on an "AS IS"
## basis, WITHOUT WARRANTY OF ANY KIND, either express or implied. See
## the License for the specific language governing rights and
## limitations under the License.
##
## The Original Code is RabbitMQ.
##
## The Initial Developer of the Original Code is GoPivotal, Inc.
## Copyright (c) 2007-2016 Pivotal Software, Inc.  All rights reserved.


defmodule ListBindingsCommand do
    @behaviour CommandBehaviour

    @info_keys ~w(source_name source_kind destination_name destination_kind routing_key arguments)a

<<<<<<< HEAD
    def validate(args, _) do
        case InfoKeys.validate_info_keys(args, @info_keys) do
          {:ok, _} -> :ok
          err -> err 
        end
    end

    def merge_defaults([], opts) do
      {~w(source_name source_kind
               destination_name destination_kind
               routing_key arguments), Map.merge(default_opts, opts)}
    end
    def merge_defaults(args, opts) do
      {args, Map.merge(default_opts, opts)}
    end
=======
    def switches(), do: []
>>>>>>> 228722f9

    def flags() do
        [:vhost]
    end

    def usage() do
        "list_bindings [-p <vhost>] [<bindinginfoitem> ...]"
    end

    def usage_additional() do
        "<bindinginfoitem> must be a member of the list ["<>
        Enum.join(@info_keys, ", ") <>"]."
    end

    def run([_|_] = args, %{node: node_name, timeout: timeout, vhost: vhost}) do
        info_keys = Enum.map(args, &String.to_atom/1)
        node_name
        |> Helpers.parse_node
        |> RpcStream.receive_list_items(:rabbit_binding, :info_all,
                                        [vhost, info_keys],
                                        timeout,
                                        info_keys)
    end

    defp default_opts() do
        %{vhost: "/"}
    end

    def banner(%{vhost: vhost}, _), do: "Listing bindings for vhost #{vhost} ..."

end<|MERGE_RESOLUTION|>--- conflicted
+++ resolved
@@ -19,7 +19,6 @@
 
     @info_keys ~w(source_name source_kind destination_name destination_kind routing_key arguments)a
 
-<<<<<<< HEAD
     def validate(args, _) do
         case InfoKeys.validate_info_keys(args, @info_keys) do
           {:ok, _} -> :ok
@@ -35,9 +34,7 @@
     def merge_defaults(args, opts) do
       {args, Map.merge(default_opts, opts)}
     end
-=======
     def switches(), do: []
->>>>>>> 228722f9
 
     def flags() do
         [:vhost]
