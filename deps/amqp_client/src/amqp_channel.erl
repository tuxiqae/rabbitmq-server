--- conflicted
+++ resolved
@@ -628,35 +628,7 @@
             {stop, connection_closing, State}
     end.
 
-<<<<<<< HEAD
-%% These callbacks are invoked when a direct channel sends messages
-%% to this gen_server instance
-%% @private
-handle_info({send_command, Method}, State) ->
-    handle_method(Method, none, State);
-%% @private
-handle_info({send_command, Method, Content}, State) ->
-    handle_method(Method, Content, State);
-
-%% These callbacks handles the delivery of a message from a direct channel
-%% @private
-handle_info({send_command_and_notify, Q, ChPid, Method}, State) ->
-    handle_method(Method, none, State),
-    rabbit_amqqueue:notify_sent(Q, ChPid),
-    {noreply, State};
-%% @private
-handle_info({send_command_and_notify, Q, ChPid, Method, Content}, State) ->
-    handle_method(Method, Content, State),
-    rabbit_amqqueue:notify_sent(Q, ChPid),
-    {noreply, State};
-
-%% This comes from the channels_manager, writer or rabbit_channel
-%% @private
-handle_info({channel_exit, _ChNumber, Reason},
-            State = #state{number = Number}) ->
-=======
 handle_channel_exit(Reason, State) ->
->>>>>>> 9463494a
     case Reason of
         %% Sent by rabbit_channel in the direct case
         #amqp_error{name = ErrorName, explanation = Expl} ->
