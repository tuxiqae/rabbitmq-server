--- conflicted
+++ resolved
@@ -170,12 +170,12 @@
       StartLimiterFun]) ->
     process_flag(trap_exit, true),
     ok = pg_local:join(rabbit_channels, self()),
-<<<<<<< HEAD
     State = #ch{ state                   = starting,
                  channel                 = Channel,
                  reader_pid              = ReaderPid,
                  writer_pid              = WriterPid,
                  limiter_pid             = undefined,
+                 start_limiter_fun       = StartLimiterFun,
                  transaction_id          = none,
                  tx_participants         = sets:new(),
                  next_tag                = 1,
@@ -194,26 +194,6 @@
                  held_confirms           = gb_sets:new(),
                  need_confirming         = gb_sets:new(),
                  qpid_to_msgs            = dict:new() },
-=======
-    State = #ch{state                   = starting,
-                channel                 = Channel,
-                reader_pid              = ReaderPid,
-                writer_pid              = WriterPid,
-                limiter_pid             = undefined,
-                start_limiter_fun       = StartLimiterFun,
-                transaction_id          = none,
-                tx_participants         = sets:new(),
-                next_tag                = 1,
-                uncommitted_ack_q       = queue:new(),
-                unacked_message_q       = queue:new(),
-                username                = Username,
-                virtual_host            = VHost,
-                most_recently_declared_queue = <<>>,
-                consumer_mapping        = dict:new(),
-                blocking                = dict:new(),
-                queue_collector_pid     = CollectorPid,
-                stats_timer             = rabbit_event:init_stats_timer()},
->>>>>>> 27ce44e7
     rabbit_event:notify(
       channel_created,
       [{Item, i(Item, State)} || Item <- ?CREATION_EVENT_KEYS]),
@@ -305,30 +285,19 @@
                           end, State, QPids)}.
 
 
-<<<<<<< HEAD
-handle_info({'EXIT', WriterPid, Reason = {writer, send_failed, _Error}},
-            State = #ch{writer_pid = WriterPid}) ->
-    State#ch.reader_pid ! {channel_exit, State#ch.channel, Reason},
-    {stop, normal, State};
-handle_info({'EXIT', _Pid, Reason}, State) ->
-    {stop, Reason, State};
 handle_info({'DOWN', _MRef, process, QPid, _Reason},
             State = #ch{qpid_to_msgs = QTM}) ->
-    case dict:find(QPid, QTM) of
-        {ok, Msgs} ->
-            S = gb_sets:fold(fun (MsgSeqNo, State0) ->
-                                     send_or_enqueue_ack(MsgSeqNo, State0)
-                             end, State, Msgs),
-            {noreply, S #ch {qpid_to_msgs = dict:erase(QPid, QTM)}};
-        error ->
-            erase_queue_stats(QPid),
-            {noreply, queue_blocked(QPid, State)}
-    end.
-=======
-handle_info({'DOWN', _MRef, process, QPid, _Reason}, State) ->
+    State1 = case dict:find(QPid, QTM) of
+               {ok, Msgs} ->
+                   S = gb_sets:fold(fun (MsgSeqNo, State0) ->
+                                            send_or_enqueue_ack(MsgSeqNo, State0)
+                                    end, State, Msgs),
+                   S #ch {qpid_to_msgs = dict:erase(QPid, QTM)};
+               error ->
+                   State
+             end,
     erase_queue_stats(QPid),
-    {noreply, queue_blocked(QPid, State)}.
->>>>>>> 27ce44e7
+    {noreply, queue_blocked(QPid, State1)}.
 
 handle_pre_hibernate(State) ->
     ok = clear_permission_cache(),
@@ -1290,12 +1259,8 @@
              false -> rabbit_writer:send_command(WriterPid, M, Content)
          end.
 
-<<<<<<< HEAD
-terminate(State = #ch{writer_pid = WriterPid, limiter_pid = LimiterPid}) ->
+terminate(State) ->
     stop_ack_timer(State),
-=======
-terminate(_State) ->
->>>>>>> 27ce44e7
     pg_local:leave(rabbit_channels, self()),
     rabbit_event:notify(channel_closed, [{pid, self()}]).
 
@@ -1326,11 +1291,9 @@
     end.
 
 incr_stats({QPid, _} = QX, Inc, Measure) ->
-    io:format("incr_stats for ~p~n", [QPid]),
     maybe_monitor(QPid),
     update_measures(queue_exchange_stats, QX, Inc, Measure);
 incr_stats(QPid, Inc, Measure) when is_pid(QPid) ->
-    io:format("incr_stats for ~p~n", [QPid]),
     maybe_monitor(QPid),
     update_measures(queue_stats, QPid, Inc, Measure);
 incr_stats(X, Inc, Measure) ->
