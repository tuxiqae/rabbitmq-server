%% The contents of this file are subject to the Mozilla Public License
%% Version 1.1 (the "License"); you may not use this file except in
%% compliance with the License. You may obtain a copy of the License
%% at http://www.mozilla.org/MPL/
%%
%% Software distributed under the License is distributed on an "AS IS"
%% basis, WITHOUT WARRANTY OF ANY KIND, either express or implied. See
%% the License for the specific language governing rights and
%% limitations under the License.
%%
%% The Original Code is RabbitMQ.
%%
%% The Initial Developer of the Original Code is VMware, Inc.
%% Copyright (c) 2007-2012 VMware, Inc.  All rights reserved.
%%

-module(rabbit_reader).
-include("rabbit_framing.hrl").
-include("rabbit.hrl").

-export([start_link/3, info_keys/0, info/1, info/2, force_event_refresh/1,
         shutdown/2]).

-export([system_continue/3, system_terminate/4, system_code_change/4]).

-export([init/4, mainloop/2]).

-export([conserve_resources/3, server_properties/1]).

-define(HANDSHAKE_TIMEOUT, 10).
-define(NORMAL_TIMEOUT, 3).
-define(CLOSING_TIMEOUT, 30).
-define(CHANNEL_TERMINATION_TIMEOUT, 3).
-define(SILENT_CLOSE_DELAY, 3).

%%--------------------------------------------------------------------------

-record(v1, {parent, sock, connection, callback, recv_len, pending_recv,
             connection_state, queue_collector, heartbeater, stats_timer,
             channel_sup_sup_pid, start_heartbeat_fun, buf, buf_len,
             auth_mechanism, auth_state, conserve_resources,
             last_blocked_by, last_blocked_at}).

-define(STATISTICS_KEYS, [pid, recv_oct, recv_cnt, send_oct, send_cnt,
                          send_pend, state, last_blocked_by, last_blocked_age,
                          channels]).

-define(CREATION_EVENT_KEYS, [pid, name, address, port, peer_address, peer_port,
                              ssl, peer_cert_subject, peer_cert_issuer,
                              peer_cert_validity, auth_mechanism,
                              ssl_protocol, ssl_key_exchange,
                              ssl_cipher, ssl_hash,
                              protocol, user, vhost, timeout, frame_max,
                              client_properties]).

-define(INFO_KEYS, ?CREATION_EVENT_KEYS ++ ?STATISTICS_KEYS -- [pid]).

-define(IS_RUNNING(State),
        (State#v1.connection_state =:= running orelse
         State#v1.connection_state =:= blocking orelse
         State#v1.connection_state =:= blocked)).

%%--------------------------------------------------------------------------

-ifdef(use_specs).

-spec(start_link/3 :: (pid(), pid(), rabbit_heartbeat:start_heartbeat_fun()) ->
                           rabbit_types:ok(pid())).
-spec(info_keys/0 :: () -> rabbit_types:info_keys()).
-spec(info/1 :: (pid()) -> rabbit_types:infos()).
-spec(info/2 :: (pid(), rabbit_types:info_keys()) -> rabbit_types:infos()).
-spec(force_event_refresh/1 :: (pid()) -> 'ok').
-spec(shutdown/2 :: (pid(), string()) -> 'ok').
-spec(conserve_resources/3 :: (pid(), atom(), boolean()) -> 'ok').
-spec(server_properties/1 :: (rabbit_types:protocol()) ->
                                  rabbit_framing:amqp_table()).

%% These specs only exists to add no_return() to keep dialyzer happy
-spec(init/4 :: (pid(), pid(), pid(), rabbit_heartbeat:start_heartbeat_fun())
                -> no_return()).
-spec(start_connection/7 ::
        (pid(), pid(), pid(), rabbit_heartbeat:start_heartbeat_fun(), any(),
         rabbit_net:socket(),
         fun ((rabbit_net:socket()) ->
                     rabbit_types:ok_or_error2(
                       rabbit_net:socket(), any()))) -> no_return()).

-spec(mainloop/2 :: (_,#v1{}) -> any()).
-spec(system_code_change/4 :: (_,_,_,_) -> {'ok',_}).
-spec(system_continue/3 :: (_,_,#v1{}) -> any()).
-spec(system_terminate/4 :: (_,_,_,_) -> none()).

-endif.

%%--------------------------------------------------------------------------

start_link(ChannelSupSupPid, Collector, StartHeartbeatFun) ->
    {ok, proc_lib:spawn_link(?MODULE, init, [self(), ChannelSupSupPid,
                                             Collector, StartHeartbeatFun])}.

shutdown(Pid, Explanation) ->
    gen_server:call(Pid, {shutdown, Explanation}, infinity).

init(Parent, ChannelSupSupPid, Collector, StartHeartbeatFun) ->
    Deb = sys:debug_options([]),
    receive
        {go, Sock, SockTransform} ->
            start_connection(
              Parent, ChannelSupSupPid, Collector, StartHeartbeatFun, Deb, Sock,
              SockTransform)
    end.

system_continue(Parent, Deb, State) ->
    ?MODULE:mainloop(Deb, State#v1{parent = Parent}).

system_terminate(Reason, _Parent, _Deb, _State) ->
    exit(Reason).

system_code_change(Misc, _Module, _OldVsn, _Extra) ->
    {ok, Misc}.

info_keys() -> ?INFO_KEYS.

info(Pid) ->
    gen_server:call(Pid, info, infinity).

info(Pid, Items) ->
    case gen_server:call(Pid, {info, Items}, infinity) of
        {ok, Res}      -> Res;
        {error, Error} -> throw(Error)
    end.

force_event_refresh(Pid) ->
    gen_server:cast(Pid, force_event_refresh).

conserve_resources(Pid, _Source, Conserve) ->
    Pid ! {conserve_resources, Conserve},
    ok.

server_properties(Protocol) ->
    {ok, Product} = application:get_key(rabbit, id),
    {ok, Version} = application:get_key(rabbit, vsn),

    %% Get any configuration-specified server properties
    {ok, RawConfigServerProps} = application:get_env(rabbit,
                                                     server_properties),

    %% Normalize the simplifed (2-tuple) and unsimplified (3-tuple) forms
    %% from the config and merge them with the generated built-in properties
    NormalizedConfigServerProps =
        [{<<"capabilities">>, table, server_capabilities(Protocol)} |
         [case X of
              {KeyAtom, Value} -> {list_to_binary(atom_to_list(KeyAtom)),
                                   longstr,
                                   list_to_binary(Value)};
              {BinKey, Type, Value} -> {BinKey, Type, Value}
          end || X <- RawConfigServerProps ++
                     [{product,     Product},
                      {version,     Version},
                      {platform,    "Erlang/OTP"},
                      {copyright,   ?COPYRIGHT_MESSAGE},
                      {information, ?INFORMATION_MESSAGE}]]],

    %% Filter duplicated properties in favour of config file provided values
    lists:usort(fun ({K1,_,_}, {K2,_,_}) -> K1 =< K2 end,
                NormalizedConfigServerProps).

server_capabilities(rabbit_framing_amqp_0_9_1) ->
    [{<<"publisher_confirms">>,         bool, true},
     {<<"exchange_exchange_bindings">>, bool, true},
     {<<"basic.nack">>,                 bool, true},
     {<<"consumer_cancel_notify">>,     bool, true}];
server_capabilities(_) ->
    [].

%%--------------------------------------------------------------------------

log(Level, Fmt, Args) -> rabbit_log:log(connection, Level, Fmt, Args).

inet_op(F) -> rabbit_misc:throw_on_error(inet_error, F).

socket_op(Sock, Fun) ->
    case Fun(Sock) of
        {ok, Res}       -> Res;
        {error, Reason} -> log(error, "error on AMQP connection ~p: ~p~n",
                               [self(), Reason]),
                           exit(normal)
    end.

name(Sock) ->
    socket_op(Sock, fun (S) -> rabbit_net:connection_string(S, inbound) end).

start_connection(Parent, ChannelSupSupPid, Collector, StartHeartbeatFun, Deb,
                 Sock, SockTransform) ->
    process_flag(trap_exit, true),
    ConnStr = name(Sock),
    log(info, "accepting AMQP connection ~p (~s)~n", [self(), ConnStr]),
    ClientSock = socket_op(Sock, SockTransform),
    erlang:send_after(?HANDSHAKE_TIMEOUT * 1000, self(),
                      handshake_timeout),
    State = #v1{parent              = Parent,
                sock                = ClientSock,
                connection          = #connection{
                  protocol           = none,
                  user               = none,
                  timeout_sec        = ?HANDSHAKE_TIMEOUT,
                  frame_max          = ?FRAME_MIN_SIZE,
                  vhost              = none,
                  client_properties  = none,
                  capabilities       = []},
                callback            = uninitialized_callback,
                recv_len            = 0,
                pending_recv        = false,
                connection_state    = pre_init,
                queue_collector     = Collector,
                heartbeater         = none,
                channel_sup_sup_pid = ChannelSupSupPid,
                start_heartbeat_fun = StartHeartbeatFun,
                buf                 = [],
                buf_len             = 0,
                auth_mechanism      = none,
                auth_state          = none,
                conserve_resources  = false,
                last_blocked_by     = none,
                last_blocked_at     = never},
    try
        ok = inet_op(fun () -> rabbit_net:tune_buffer_size(ClientSock) end),
        recvloop(Deb, switch_callback(rabbit_event:init_stats_timer(
                                       State, #v1.stats_timer),
                                      handshake, 8)),
        log(info, "closing AMQP connection ~p (~s)~n", [self(), ConnStr])
    catch
        Ex -> log(case Ex of
                      connection_closed_abruptly -> warning;
                      _                          -> error
                  end, "closing AMQP connection ~p (~s):~n~p~n",
                  [self(), ConnStr, Ex])
    after
        %% The reader is the controlling process and hence its
        %% termination will close the socket. Furthermore,
        %% gen_tcp:close/1 waits for pending output to be sent, which
        %% results in unnecessary delays. However, to keep the
        %% file_handle_cache accounting as accurate as possible it
        %% would be good to close the socket immediately if we
        %% can. But we can only do this for non-ssl sockets.
        %%
        rabbit_net:maybe_fast_close(ClientSock),
        rabbit_event:notify(connection_closed, [{pid, self()}])
    end,
    done.

recvloop(Deb, State = #v1{pending_recv = true}) ->
    mainloop(Deb, State);
recvloop(Deb, State = #v1{connection_state = blocked}) ->
    mainloop(Deb, State);
recvloop(Deb, State = #v1{sock = Sock, recv_len = RecvLen, buf_len = BufLen})
  when BufLen < RecvLen ->
    ok = rabbit_net:setopts(Sock, [{active, once}]),
    mainloop(Deb, State#v1{pending_recv = true});
recvloop(Deb, State = #v1{recv_len = RecvLen, buf = Buf, buf_len = BufLen}) ->
    {Data, Rest} = split_binary(case Buf of
                                    [B] -> B;
                                    _   -> list_to_binary(lists:reverse(Buf))
                                end, RecvLen),
    recvloop(Deb, handle_input(State#v1.callback, Data,
                               State#v1{buf = [Rest],
                                        buf_len = BufLen - RecvLen})).

mainloop(Deb, State = #v1{sock = Sock, buf = Buf, buf_len = BufLen}) ->
    case rabbit_net:recv(Sock) of
        {data, Data}    -> recvloop(Deb, State#v1{buf = [Data | Buf],
                                                  buf_len = BufLen + size(Data),
                                                  pending_recv = false});
        closed          -> case State#v1.connection_state of
                               closed -> State;
                               _      -> throw(connection_closed_abruptly)
                           end;
        {error, Reason} -> throw({inet_error, Reason});
        {other, Other}  -> handle_other(Other, Deb, State)
    end.

handle_other({conserve_resources, Conserve}, Deb, State) ->
    recvloop(Deb, control_throttle(State#v1{conserve_resources = Conserve}));
handle_other({channel_closing, ChPid}, Deb, State) ->
    ok = rabbit_channel:ready_for_close(ChPid),
    channel_cleanup(ChPid),
    mainloop(Deb, maybe_close(control_throttle(State)));
handle_other({'EXIT', Parent, Reason}, _Deb, State = #v1{parent = Parent}) ->
    terminate(io_lib:format("broker forced connection closure "
                            "with reason '~w'", [Reason]), State),
    %% this is what we are expected to do according to
    %% http://www.erlang.org/doc/man/sys.html
    %%
    %% If we wanted to be *really* nice we should wait for a while for
    %% clients to close the socket at their end, just as we do in the
    %% ordinary error case. However, since this termination is
    %% initiated by our parent it is probably more important to exit
    %% quickly.
    exit(Reason);
handle_other({channel_exit, _Channel, E = {writer, send_failed, _Error}},
             _Deb, _State) ->
    throw(E);
handle_other({channel_exit, Channel, Reason}, Deb, State) ->
    mainloop(Deb, handle_exception(State, Channel, Reason));
handle_other({'DOWN', _MRef, process, ChPid, Reason}, Deb, State) ->
    mainloop(Deb, handle_dependent_exit(ChPid, Reason, State));
handle_other(terminate_connection, _Deb, State) ->
    State;
handle_other(handshake_timeout, Deb, State)
  when ?IS_RUNNING(State) orelse
       State#v1.connection_state =:= closing orelse
       State#v1.connection_state =:= closed ->
    mainloop(Deb, State);
handle_other(handshake_timeout, _Deb, State) ->
    throw({handshake_timeout, State#v1.callback});
handle_other(timeout, Deb, State = #v1{connection_state = closed}) ->
    mainloop(Deb, State);
handle_other(heartbeat_timeout, _Deb, #v1{connection_state = S}) ->
    throw({heartbeat_timeout, S});
handle_other({'$gen_call', From, {shutdown, Explanation}}, Deb, State) ->
    {ForceTermination, NewState} = terminate(Explanation, State),
    gen_server:reply(From, ok),
    case ForceTermination of
        force  -> ok;
        normal -> mainloop(Deb, NewState)
    end;
handle_other({'$gen_call', From, info}, Deb, State) ->
    gen_server:reply(From, infos(?INFO_KEYS, State)),
    mainloop(Deb, State);
handle_other({'$gen_call', From, {info, Items}}, Deb, State) ->
    gen_server:reply(From, try {ok, infos(Items, State)}
                           catch Error -> {error, Error}
                           end),
    mainloop(Deb, State);
handle_other({'$gen_cast', force_event_refresh}, Deb, State)
  when ?IS_RUNNING(State) ->
    rabbit_event:notify(connection_created,
                        [{type, network} | infos(?CREATION_EVENT_KEYS, State)]),
    mainloop(Deb, State);
handle_other({'$gen_cast', force_event_refresh}, Deb, State) ->
    %% Ignore, we will emit a created event once we start running.
    mainloop(Deb, State);
handle_other(emit_stats, Deb, State) ->
    mainloop(Deb, emit_stats(State));
handle_other({system, From, Request}, Deb, State = #v1{parent = Parent}) ->
    sys:handle_system_msg(Request, From, Parent, ?MODULE, Deb, State);
handle_other({bump_credit, Msg}, Deb, State) ->
    credit_flow:handle_bump_msg(Msg),
    recvloop(Deb, control_throttle(State));
handle_other(Other, _Deb, _State) ->
    %% internal error -> something worth dying for
    exit({unexpected_message, Other}).

switch_callback(State, Callback, Length) ->
    State#v1{callback = Callback, recv_len = Length}.

terminate(Explanation, State) when ?IS_RUNNING(State) ->
    {normal, handle_exception(State, 0,
                              rabbit_misc:amqp_error(
                                connection_forced, Explanation, [], none))};
terminate(_Explanation, State) ->
    {force, State}.

control_throttle(State = #v1{connection_state   = CS,
                             conserve_resources = Mem}) ->
    case {CS, Mem orelse credit_flow:blocked()} of
        {running,   true} -> State#v1{connection_state = blocking};
        {blocking, false} -> State#v1{connection_state = running};
        {blocked,  false} -> ok = rabbit_heartbeat:resume_monitor(
                                    State#v1.heartbeater),
                             State#v1{connection_state = running};
        {blocked,   true} -> update_last_blocked_by(State);
        {_,            _} -> State
    end.

maybe_block(State = #v1{connection_state = blocking}) ->
    ok = rabbit_heartbeat:pause_monitor(State#v1.heartbeater),
    update_last_blocked_by(State#v1{connection_state = blocked,
                                    last_blocked_at  = erlang:now()});
maybe_block(State) ->
    State.

update_last_blocked_by(State = #v1{conserve_resources = true}) ->
    State#v1{last_blocked_by = resource};
update_last_blocked_by(State = #v1{conserve_resources = false}) ->
    State#v1{last_blocked_by = flow}.

%%--------------------------------------------------------------------------
%% error handling / termination

close_connection(State = #v1{queue_collector = Collector,
                             connection = #connection{
                               timeout_sec = TimeoutSec}}) ->
    %% The spec says "Exclusive queues may only be accessed by the
    %% current connection, and are deleted when that connection
    %% closes."  This does not strictly imply synchrony, but in
    %% practice it seems to be what people assume.
    rabbit_queue_collector:delete_all(Collector),
    %% We terminate the connection after the specified interval, but
    %% no later than ?CLOSING_TIMEOUT seconds.
    erlang:send_after((if TimeoutSec > 0 andalso
                          TimeoutSec < ?CLOSING_TIMEOUT -> TimeoutSec;
                          true                          -> ?CLOSING_TIMEOUT
                       end) * 1000, self(), terminate_connection),
    State#v1{connection_state = closed}.

handle_dependent_exit(ChPid, Reason, State) ->
    case {channel_cleanup(ChPid), termination_kind(Reason)} of
        {undefined, uncontrolled} ->
            exit({abnormal_dependent_exit, ChPid, Reason});
        {_Channel, controlled} ->
            maybe_close(control_throttle(State));
        {Channel, uncontrolled} ->
            maybe_close(handle_exception(control_throttle(State),
                                         Channel, Reason))
    end.

terminate_channels() ->
    NChannels =
        length([rabbit_channel:shutdown(ChPid) || ChPid <- all_channels()]),
    if NChannels > 0 ->
            Timeout = 1000 * ?CHANNEL_TERMINATION_TIMEOUT * NChannels,
            TimerRef = erlang:send_after(Timeout, self(), cancel_wait),
            wait_for_channel_termination(NChannels, TimerRef);
       true -> ok
    end.

wait_for_channel_termination(0, TimerRef) ->
    case erlang:cancel_timer(TimerRef) of
        false -> receive
                     cancel_wait -> ok
                 end;
        _     -> ok
    end;

wait_for_channel_termination(N, TimerRef) ->
    receive
        {'DOWN', _MRef, process, ChPid, Reason} ->
            case {channel_cleanup(ChPid), termination_kind(Reason)} of
                {undefined, _} ->
                    exit({abnormal_dependent_exit, ChPid, Reason});
                {_Channel, controlled} ->
                    wait_for_channel_termination(N-1, TimerRef);
                {Channel, uncontrolled} ->
                    log(error,
                        "AMQP connection ~p, channel ~p - "
                        "error while terminating:~n~p~n",
                        [self(), Channel, Reason]),
                    wait_for_channel_termination(N-1, TimerRef)
            end;
        cancel_wait ->
            exit(channel_termination_timeout)
    end.

maybe_close(State = #v1{connection_state = closing,
                        connection = #connection{protocol = Protocol},
                        sock = Sock}) ->
    case all_channels() of
        [] ->
            NewState = close_connection(State),
            ok = send_on_channel0(Sock, #'connection.close_ok'{}, Protocol),
            NewState;
        _  -> State
    end;
maybe_close(State) ->
    State.

termination_kind(normal) -> controlled;
termination_kind(_)      -> uncontrolled.

<<<<<<< HEAD
handle_exception(State = #v1{connection_state = closed}, _Channel, _Reason) ->
    State;
handle_exception(State, Channel, Reason) ->
    send_exception(State, Channel, Reason).

send_exception(State = #v1{connection = #connection{protocol = Protocol}},
               Channel, Reason) ->
=======
handle_exception(State = #v1{connection_state = closed}, Channel, Reason) ->
    log(error, "AMQP connection ~p (~p), channel ~p - error:~n~p~n",
        [self(), closed, Channel, Reason]),
    State;
handle_exception(State = #v1{connection = #connection{protocol = Protocol},
                             connection_state = CS},
                 Channel, Reason)
  when ?IS_RUNNING(State) orelse CS =:= closing ->
    log(error, "AMQP connection ~p (~p), channel ~p - error:~n~p~n",
        [self(), CS, Channel, Reason]),
>>>>>>> ef3a16eb
    {0, CloseMethod} =
        rabbit_binary_generator:map_exception(Channel, Reason, Protocol),
    terminate_channels(),
    State1 = close_connection(State),
    ok = send_on_channel0(State1#v1.sock, CloseMethod, Protocol),
<<<<<<< HEAD
    State1.
=======
    State1;
handle_exception(State, Channel, Reason) ->
    %% We don't trust the client at this point - force them to wait
    %% for a bit so they can't DOS us with repeated failed logins etc.
    timer:sleep(?SILENT_CLOSE_DELAY * 1000),
    throw({handshake_error, State#v1.connection_state, Channel, Reason}).

frame_error(Error, Type, Channel, Payload, State) ->
    {Str, Bin} = payload_snippet(Payload),
    handle_exception(State, Channel,
                     rabbit_misc:amqp_error(frame_error,
                                            "type ~p, ~s octets = ~p: ~p",
                                            [Type, Str, Bin, Error], none)).

unexpected_frame(Type, Channel, Payload, State) ->
    {Str, Bin} = payload_snippet(Payload),
    handle_exception(State, Channel,
                     rabbit_misc:amqp_error(unexpected_frame,
                                            "type ~p, ~s octets = ~p",
                                            [Type, Str, Bin], none)).

payload_snippet(Payload) when size(Payload) =< 16 ->
    {"all", Payload};
payload_snippet(<<Snippet:16/binary, _/binary>>) ->
    {"first 16", Snippet}.
>>>>>>> ef3a16eb

%%--------------------------------------------------------------------------

create_channel(Channel, State) ->
    #v1{sock = Sock, queue_collector = Collector,
        channel_sup_sup_pid = ChanSupSup,
        connection = #connection{protocol     = Protocol,
                                 frame_max    = FrameMax,
                                 user         = User,
                                 vhost        = VHost,
                                 capabilities = Capabilities}} = State,
    {ok, _ChSupPid, {ChPid, AState}} =
        rabbit_channel_sup_sup:start_channel(
          ChanSupSup, {tcp, Sock, Channel, FrameMax, self(), name(Sock),
                       Protocol, User, VHost, Capabilities, Collector}),
    MRef = erlang:monitor(process, ChPid),
    put({ch_pid, ChPid}, {Channel, MRef}),
    put({channel, Channel}, {ChPid, AState}),
<<<<<<< HEAD
    ok.
=======
    {ChPid, AState}.
>>>>>>> ef3a16eb

channel_cleanup(ChPid) ->
    case get({ch_pid, ChPid}) of
        undefined       -> undefined;
        {Channel, MRef} -> credit_flow:peer_down(ChPid),
                           erase({channel, Channel}),
                           erase({ch_pid, ChPid}),
                           erlang:demonitor(MRef, [flush]),
                           Channel
    end.

all_channels() -> [ChPid || {{ch_pid, ChPid}, _ChannelMRef} <- get()].

%%--------------------------------------------------------------------------

handle_frame(Type, 0, Payload,
             State = #v1{connection_state = CS,
                         connection = #connection{protocol = Protocol}})
  when CS =:= closing; CS =:= closed ->
    case rabbit_command_assembler:analyze_frame(Type, Payload, Protocol) of
        {method, MethodName, FieldsBin} ->
            handle_method0(MethodName, FieldsBin, State);
        _Other -> State
    end;
handle_frame(_Type, _Channel, _Payload, State = #v1{connection_state = CS})
  when CS =:= closing; CS =:= closed ->
    State;
handle_frame(Type, 0, Payload,
             State = #v1{connection = #connection{protocol = Protocol}}) ->
    case rabbit_command_assembler:analyze_frame(Type, Payload, Protocol) of
        error     -> frame_error(unknown_frame, Type, 0, Payload, State);
        heartbeat -> State;
        {method, MethodName, FieldsBin} ->
            handle_method0(MethodName, FieldsBin, State);
        _Other    -> unexpected_frame(Type, 0, Payload, State)
    end;
handle_frame(Type, Channel, Payload,
             State = #v1{connection = #connection{protocol = Protocol}})
  when ?IS_RUNNING(State) ->
    case rabbit_command_assembler:analyze_frame(Type, Payload, Protocol) of
        error     -> frame_error(unknown_frame, Type, Channel, Payload, State);
        heartbeat -> unexpected_frame(Type, Channel, Payload, State);
        Frame     -> process_frame(Frame, Channel, State)
    end;
handle_frame(Type, Channel, Payload, State) ->
    unexpected_frame(Type, Channel, Payload, State).

process_frame(Frame, Channel, State) ->
    {ChPid, AState} = case get({channel, Channel}) of
                          undefined -> create_channel(Channel, State);
                          Other     -> Other
                      end,
    case process_channel_frame(Frame,  ChPid, AState) of
        {ok, NewAState} -> put({channel, Channel}, {ChPid, NewAState}),
                           post_process_frame(Frame, ChPid, State);
        {error, Reason} -> handle_exception(State, Channel, Reason)
    end.

process_channel_frame(Frame, ChPid, AState) ->
    case rabbit_command_assembler:process(Frame, AState) of
        {ok, NewAState}                  -> {ok, NewAState};
        {ok, Method, NewAState}          -> rabbit_channel:do(ChPid, Method),
                                            {ok, NewAState};
        {ok, Method, Content, NewAState} -> rabbit_channel:do_flow(
                                              ChPid, Method, Content),
                                            {ok, NewAState};
        {error, Reason}                  -> {error, Reason}
    end.

process_channel_frame(Frame, ChPid, AState) ->
    case rabbit_command_assembler:process(Frame, AState) of
        {ok, NewAState}                  -> {ok, NewAState};
        {ok, Method, NewAState}          -> rabbit_channel:do(ChPid, Method),
                                            {ok, NewAState};
        {ok, Method, Content, NewAState} -> rabbit_channel:do_flow(
                                              ChPid, Method, Content),
                                            {ok, NewAState};
        {error, Reason}                  -> {error, Reason}
    end.

post_process_frame({method, 'channel.close_ok', _}, ChPid, State) ->
    channel_cleanup(ChPid),
    control_throttle(State);
post_process_frame({method, MethodName, _}, _ChPid,
                   State = #v1{connection = #connection{
                                 protocol = Protocol}}) ->
    case Protocol:method_has_content(MethodName) of
        true  -> erlang:bump_reductions(2000),
                 maybe_block(control_throttle(State));
        false -> control_throttle(State)
    end;
post_process_frame(_Frame, _ChPid, State) ->
    control_throttle(State).

%%--------------------------------------------------------------------------

handle_input(frame_header, <<Type:8,Channel:16,PayloadSize:32>>, State) ->
    ensure_stats_timer(
      switch_callback(State, {frame_payload, Type, Channel, PayloadSize},
                      PayloadSize + 1));

handle_input({frame_payload, Type, Channel, PayloadSize}, PayloadAndMarker,
             State) ->
    case PayloadAndMarker of
        <<Payload:PayloadSize/binary, ?FRAME_END>> ->
            switch_callback(handle_frame(Type, Channel, Payload, State),
                            frame_header, 7);
        <<Payload:PayloadSize/binary, EndMarker>> ->
            frame_error({invalid_frame_end_marker, EndMarker},
                        Type, Channel, Payload, State)
    end;

%% The two rules pertaining to version negotiation:
%%
%% * If the server cannot support the protocol specified in the
%% protocol header, it MUST respond with a valid protocol header and
%% then close the socket connection.
%%
%% * The server MUST provide a protocol version that is lower than or
%% equal to that requested by the client in the protocol header.
handle_input(handshake, <<"AMQP", 0, 0, 9, 1>>, State) ->
    start_connection({0, 9, 1}, rabbit_framing_amqp_0_9_1, State);

%% This is the protocol header for 0-9, which we can safely treat as
%% though it were 0-9-1.
handle_input(handshake, <<"AMQP", 1, 1, 0, 9>>, State) ->
    start_connection({0, 9, 0}, rabbit_framing_amqp_0_9_1, State);

%% This is what most clients send for 0-8.  The 0-8 spec, confusingly,
%% defines the version as 8-0.
handle_input(handshake, <<"AMQP", 1, 1, 8, 0>>, State) ->
    start_connection({8, 0, 0}, rabbit_framing_amqp_0_8, State);

%% The 0-8 spec as on the AMQP web site actually has this as the
%% protocol header; some libraries e.g., py-amqplib, send it when they
%% want 0-8.
handle_input(handshake, <<"AMQP", 1, 1, 9, 1>>, State) ->
    start_connection({8, 0, 0}, rabbit_framing_amqp_0_8, State);

handle_input(handshake, <<"AMQP", A, B, C, D>>, #v1{sock = Sock}) ->
    refuse_connection(Sock, {bad_version, A, B, C, D});

handle_input(handshake, Other, #v1{sock = Sock}) ->
    refuse_connection(Sock, {bad_header, Other});

handle_input(Callback, Data, _State) ->
    throw({bad_input, Callback, Data}).

%% Offer a protocol version to the client.  Connection.start only
%% includes a major and minor version number, Luckily 0-9 and 0-9-1
%% are similar enough that clients will be happy with either.
start_connection({ProtocolMajor, ProtocolMinor, _ProtocolRevision},
                 Protocol,
                 State = #v1{sock = Sock, connection = Connection}) ->
    Start = #'connection.start'{
      version_major = ProtocolMajor,
      version_minor = ProtocolMinor,
      server_properties = server_properties(Protocol),
      mechanisms = auth_mechanisms_binary(Sock),
      locales = <<"en_US">> },
    ok = send_on_channel0(Sock, Start, Protocol),
    switch_callback(State#v1{connection = Connection#connection{
                                            timeout_sec = ?NORMAL_TIMEOUT,
                                            protocol = Protocol},
                             connection_state = starting},
                    frame_header, 7).

refuse_connection(Sock, Exception) ->
    ok = inet_op(fun () -> rabbit_net:send(Sock, <<"AMQP",0,0,9,1>>) end),
    throw(Exception).

ensure_stats_timer(State = #v1{connection_state = running}) ->
    rabbit_event:ensure_stats_timer(State, #v1.stats_timer, emit_stats);
ensure_stats_timer(State) ->
    State.

%%--------------------------------------------------------------------------

handle_method0(MethodName, FieldsBin,
               State = #v1{connection = #connection{protocol = Protocol}}) ->
    try
        handle_method0(Protocol:decode_method_fields(MethodName, FieldsBin),
                       State)
    catch exit:#amqp_error{method = none} = Reason ->
            handle_exception(State, 0, Reason#amqp_error{method = MethodName});
          Type:Reason ->
            Stack = erlang:get_stacktrace(),
            handle_exception(State, 0, {Type, Reason, MethodName, Stack})
    end.

handle_method0(#'connection.start_ok'{mechanism = Mechanism,
                                      response = Response,
                                      client_properties = ClientProperties},
               State0 = #v1{connection_state = starting,
                            connection       = Connection,
                            sock             = Sock}) ->
    AuthMechanism = auth_mechanism_to_module(Mechanism, Sock),
    Capabilities =
        case rabbit_misc:table_lookup(ClientProperties, <<"capabilities">>) of
            {table, Capabilities1} -> Capabilities1;
            _                      -> []
        end,
    State = State0#v1{auth_mechanism   = AuthMechanism,
                      auth_state       = AuthMechanism:init(Sock),
                      connection_state = securing,
                      connection       =
                          Connection#connection{
                            client_properties = ClientProperties,
                            capabilities      = Capabilities}},
    auth_phase(Response, State);

handle_method0(#'connection.secure_ok'{response = Response},
               State = #v1{connection_state = securing}) ->
    auth_phase(Response, State);

handle_method0(#'connection.tune_ok'{frame_max = FrameMax,
                                     heartbeat = ClientHeartbeat},
               State = #v1{connection_state = tuning,
                           connection = Connection,
                           sock = Sock,
                           start_heartbeat_fun = SHF}) ->
    ServerFrameMax = server_frame_max(),
    if FrameMax /= 0 andalso FrameMax < ?FRAME_MIN_SIZE ->
            rabbit_misc:protocol_error(
              not_allowed, "frame_max=~w < ~w min size",
              [FrameMax, ?FRAME_MIN_SIZE]);
       ServerFrameMax /= 0 andalso FrameMax > ServerFrameMax ->
            rabbit_misc:protocol_error(
              not_allowed, "frame_max=~w > ~w max size",
              [FrameMax, ServerFrameMax]);
       true ->
            Frame = rabbit_binary_generator:build_heartbeat_frame(),
            SendFun = fun() -> catch rabbit_net:send(Sock, Frame) end,
            Parent = self(),
            ReceiveFun = fun() -> Parent ! heartbeat_timeout end,
            Heartbeater = SHF(Sock, ClientHeartbeat, SendFun,
                              ClientHeartbeat, ReceiveFun),
            State#v1{connection_state = opening,
                     connection = Connection#connection{
                                    timeout_sec = ClientHeartbeat,
                                    frame_max = FrameMax},
                     heartbeater = Heartbeater}
    end;

handle_method0(#'connection.open'{virtual_host = VHostPath},
               State = #v1{connection_state = opening,
                           connection = Connection = #connection{
                                          user = User,
                                          protocol = Protocol},
                           sock = Sock}) ->
    ok = rabbit_access_control:check_vhost_access(User, VHostPath),
    NewConnection = Connection#connection{vhost = VHostPath},
    ok = send_on_channel0(Sock, #'connection.open_ok'{}, Protocol),
    Conserve = rabbit_alarm:register(self(), {?MODULE, conserve_resources, []}),
    State1 = control_throttle(
               State#v1{connection_state   = running,
                        connection         = NewConnection,
                        conserve_resources = Conserve}),
    rabbit_event:notify(connection_created,
                        [{type, network} |
                         infos(?CREATION_EVENT_KEYS, State1)]),
    rabbit_event:if_enabled(State1, #v1.stats_timer,
                            fun() -> emit_stats(State1) end),
    State1;
handle_method0(#'connection.close'{}, State) when ?IS_RUNNING(State) ->
    lists:foreach(fun rabbit_channel:shutdown/1, all_channels()),
    maybe_close(State#v1{connection_state = closing});
handle_method0(#'connection.close'{},
               State = #v1{connection_state = CS,
                           connection = #connection{protocol = Protocol},
                           sock = Sock})
  when CS =:= closing; CS =:= closed ->
    %% We're already closed or closing, so we don't need to cleanup
    %% anything.
    ok = send_on_channel0(Sock, #'connection.close_ok'{}, Protocol),
    State;
handle_method0(#'connection.close_ok'{},
               State = #v1{connection_state = closed}) ->
    self() ! terminate_connection,
    State;
handle_method0(_Method, State = #v1{connection_state = CS})
  when CS =:= closing; CS =:= closed ->
    State;
handle_method0(_Method, #v1{connection_state = S}) ->
    rabbit_misc:protocol_error(
      channel_error, "unexpected method in connection state ~w", [S]).

server_frame_max() ->
    {ok, FrameMax} = application:get_env(rabbit, frame_max),
    FrameMax.

send_on_channel0(Sock, Method, Protocol) ->
    ok = rabbit_writer:internal_send_command(Sock, 0, Method, Protocol).

auth_mechanism_to_module(TypeBin, Sock) ->
    case rabbit_registry:binary_to_type(TypeBin) of
        {error, not_found} ->
            rabbit_misc:protocol_error(
              command_invalid, "unknown authentication mechanism '~s'",
              [TypeBin]);
        T ->
            case {lists:member(T, auth_mechanisms(Sock)),
                  rabbit_registry:lookup_module(auth_mechanism, T)} of
                {true, {ok, Module}} ->
                    Module;
                _ ->
                    rabbit_misc:protocol_error(
                      command_invalid,
                      "invalid authentication mechanism '~s'", [T])
            end
    end.

auth_mechanisms(Sock) ->
    {ok, Configured} = application:get_env(auth_mechanisms),
    [Name || {Name, Module} <- rabbit_registry:lookup_all(auth_mechanism),
             Module:should_offer(Sock), lists:member(Name, Configured)].

auth_mechanisms_binary(Sock) ->
    list_to_binary(
      string:join([atom_to_list(A) || A <- auth_mechanisms(Sock)], " ")).

auth_phase(Response,
           State = #v1{auth_mechanism = AuthMechanism,
                       auth_state = AuthState,
                       connection = Connection =
                           #connection{protocol = Protocol},
                       sock = Sock}) ->
    case AuthMechanism:handle_response(Response, AuthState) of
        {refused, Msg, Args} ->
            rabbit_misc:protocol_error(
              access_refused, "~s login refused: ~s",
              [proplists:get_value(name, AuthMechanism:description()),
               io_lib:format(Msg, Args)]);
        {protocol_error, Msg, Args} ->
            rabbit_misc:protocol_error(syntax_error, Msg, Args);
        {challenge, Challenge, AuthState1} ->
            Secure = #'connection.secure'{challenge = Challenge},
            ok = send_on_channel0(Sock, Secure, Protocol),
            State#v1{auth_state = AuthState1};
        {ok, User} ->
            Tune = #'connection.tune'{channel_max = 0,
                                      frame_max = server_frame_max(),
                                      heartbeat = 0},
            ok = send_on_channel0(Sock, Tune, Protocol),
            State#v1{connection_state = tuning,
                     connection = Connection#connection{user = User}}
    end.

%%--------------------------------------------------------------------------

infos(Items, State) -> [{Item, i(Item, State)} || Item <- Items].

i(pid, #v1{}) ->
    self();
i(name, #v1{sock = Sock}) ->
    list_to_binary(name(Sock));
i(address, #v1{sock = Sock}) ->
    socket_info(fun rabbit_net:sockname/1, fun ({A, _}) -> A end, Sock);
i(port, #v1{sock = Sock}) ->
    socket_info(fun rabbit_net:sockname/1, fun ({_, P}) -> P end, Sock);
i(peer_address, #v1{sock = Sock}) ->
    socket_info(fun rabbit_net:peername/1, fun ({A, _}) -> A end, Sock);
i(peer_port, #v1{sock = Sock}) ->
    socket_info(fun rabbit_net:peername/1, fun ({_, P}) -> P end, Sock);
i(ssl, #v1{sock = Sock}) ->
    rabbit_net:is_ssl(Sock);
i(ssl_protocol, #v1{sock = Sock}) ->
    ssl_info(fun ({P, _}) -> P end, Sock);
i(ssl_key_exchange, #v1{sock = Sock}) ->
    ssl_info(fun ({_, {K, _, _}}) -> K end, Sock);
i(ssl_cipher, #v1{sock = Sock}) ->
    ssl_info(fun ({_, {_, C, _}}) -> C end, Sock);
i(ssl_hash, #v1{sock = Sock}) ->
    ssl_info(fun ({_, {_, _, H}}) -> H end, Sock);
i(peer_cert_issuer, #v1{sock = Sock}) ->
    cert_info(fun rabbit_ssl:peer_cert_issuer/1, Sock);
i(peer_cert_subject, #v1{sock = Sock}) ->
    cert_info(fun rabbit_ssl:peer_cert_subject/1, Sock);
i(peer_cert_validity, #v1{sock = Sock}) ->
    cert_info(fun rabbit_ssl:peer_cert_validity/1, Sock);
i(SockStat, #v1{sock = Sock}) when SockStat =:= recv_oct;
                                   SockStat =:= recv_cnt;
                                   SockStat =:= send_oct;
                                   SockStat =:= send_cnt;
                                   SockStat =:= send_pend ->
    socket_info(fun () -> rabbit_net:getstat(Sock, [SockStat]) end,
                fun ([{_, I}]) -> I end);
i(state, #v1{connection_state = S}) ->
    S;
i(last_blocked_by, #v1{last_blocked_by = By}) ->
    By;
i(last_blocked_age, #v1{last_blocked_at = never}) ->
    infinity;
i(last_blocked_age, #v1{last_blocked_at = T}) ->
    timer:now_diff(erlang:now(), T) / 1000000;
i(channels, #v1{}) ->
    length(all_channels());
i(protocol, #v1{connection = #connection{protocol = none}}) ->
    none;
i(protocol, #v1{connection = #connection{protocol = Protocol}}) ->
    Protocol:version();
i(auth_mechanism, #v1{auth_mechanism = none}) ->
    none;
i(auth_mechanism, #v1{auth_mechanism = Mechanism}) ->
    proplists:get_value(name, Mechanism:description());
i(user, #v1{connection = #connection{user = #user{username = Username}}}) ->
    Username;
i(user, #v1{connection = #connection{user = none}}) ->
    '';
i(vhost, #v1{connection = #connection{vhost = VHost}}) ->
    VHost;
i(timeout, #v1{connection = #connection{timeout_sec = Timeout}}) ->
    Timeout;
i(frame_max, #v1{connection = #connection{frame_max = FrameMax}}) ->
    FrameMax;
i(client_properties, #v1{connection = #connection{
                           client_properties = ClientProperties}}) ->
    ClientProperties;
i(Item, #v1{}) ->
    throw({bad_argument, Item}).

socket_info(Get, Select, Sock) ->
    socket_info(fun() -> Get(Sock) end, Select).

socket_info(Get, Select) ->
    case Get() of
        {ok,    T} -> Select(T);
        {error, _} -> ''
    end.

ssl_info(F, Sock) ->
    %% The first ok form is R14
    %% The second is R13 - the extra term is exportability (by inspection,
    %% the docs are wrong)
    case rabbit_net:ssl_info(Sock) of
        nossl                   -> '';
        {error, _}              -> '';
        {ok, {P, {K, C, H}}}    -> F({P, {K, C, H}});
        {ok, {P, {K, C, H, _}}} -> F({P, {K, C, H}})
    end.

cert_info(F, Sock) ->
    case rabbit_net:peercert(Sock) of
        nossl                -> '';
        {error, no_peercert} -> '';
        {ok, Cert}           -> list_to_binary(F(Cert))
    end.

emit_stats(State) ->
    rabbit_event:notify(connection_stats, infos(?STATISTICS_KEYS, State)),
    rabbit_event:reset_stats_timer(State, #v1.stats_timer).<|MERGE_RESOLUTION|>--- conflicted
+++ resolved
@@ -468,15 +468,6 @@
 termination_kind(normal) -> controlled;
 termination_kind(_)      -> uncontrolled.
 
-<<<<<<< HEAD
-handle_exception(State = #v1{connection_state = closed}, _Channel, _Reason) ->
-    State;
-handle_exception(State, Channel, Reason) ->
-    send_exception(State, Channel, Reason).
-
-send_exception(State = #v1{connection = #connection{protocol = Protocol}},
-               Channel, Reason) ->
-=======
 handle_exception(State = #v1{connection_state = closed}, Channel, Reason) ->
     log(error, "AMQP connection ~p (~p), channel ~p - error:~n~p~n",
         [self(), closed, Channel, Reason]),
@@ -487,15 +478,11 @@
   when ?IS_RUNNING(State) orelse CS =:= closing ->
     log(error, "AMQP connection ~p (~p), channel ~p - error:~n~p~n",
         [self(), CS, Channel, Reason]),
->>>>>>> ef3a16eb
     {0, CloseMethod} =
         rabbit_binary_generator:map_exception(Channel, Reason, Protocol),
     terminate_channels(),
     State1 = close_connection(State),
     ok = send_on_channel0(State1#v1.sock, CloseMethod, Protocol),
-<<<<<<< HEAD
-    State1.
-=======
     State1;
 handle_exception(State, Channel, Reason) ->
     %% We don't trust the client at this point - force them to wait
@@ -521,7 +508,6 @@
     {"all", Payload};
 payload_snippet(<<Snippet:16/binary, _/binary>>) ->
     {"first 16", Snippet}.
->>>>>>> ef3a16eb
 
 %%--------------------------------------------------------------------------
 
@@ -540,11 +526,7 @@
     MRef = erlang:monitor(process, ChPid),
     put({ch_pid, ChPid}, {Channel, MRef}),
     put({channel, Channel}, {ChPid, AState}),
-<<<<<<< HEAD
-    ok.
-=======
     {ChPid, AState}.
->>>>>>> ef3a16eb
 
 channel_cleanup(ChPid) ->
     case get({ch_pid, ChPid}) of
@@ -601,17 +583,6 @@
         {ok, NewAState} -> put({channel, Channel}, {ChPid, NewAState}),
                            post_process_frame(Frame, ChPid, State);
         {error, Reason} -> handle_exception(State, Channel, Reason)
-    end.
-
-process_channel_frame(Frame, ChPid, AState) ->
-    case rabbit_command_assembler:process(Frame, AState) of
-        {ok, NewAState}                  -> {ok, NewAState};
-        {ok, Method, NewAState}          -> rabbit_channel:do(ChPid, Method),
-                                            {ok, NewAState};
-        {ok, Method, Content, NewAState} -> rabbit_channel:do_flow(
-                                              ChPid, Method, Content),
-                                            {ok, NewAState};
-        {error, Reason}                  -> {error, Reason}
     end.
 
 process_channel_frame(Frame, ChPid, AState) ->
