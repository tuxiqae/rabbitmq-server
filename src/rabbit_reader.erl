%% The contents of this file are subject to the Mozilla Public License
%% Version 1.1 (the "License"); you may not use this file except in
%% compliance with the License. You may obtain a copy of the License
%% at http://www.mozilla.org/MPL/
%%
%% Software distributed under the License is distributed on an "AS IS"
%% basis, WITHOUT WARRANTY OF ANY KIND, either express or implied. See
%% the License for the specific language governing rights and
%% limitations under the License.
%%
%% The Original Code is RabbitMQ.
%%
%% The Initial Developer of the Original Code is GoPivotal, Inc.
%% Copyright (c) 2007-2014 GoPivotal, Inc.  All rights reserved.
%%

-module(rabbit_reader).
-include("rabbit_framing.hrl").
-include("rabbit.hrl").

-export([start_link/1, info_keys/0, info/1, info/2, force_event_refresh/2,
         shutdown/2]).

-export([system_continue/3, system_terminate/4, system_code_change/4]).

-export([init/2, mainloop/4, recvloop/4]).

-export([conserve_resources/3, server_properties/1]).

-define(NORMAL_TIMEOUT, 3).
-define(CLOSING_TIMEOUT, 30).
-define(CHANNEL_TERMINATION_TIMEOUT, 3).
-define(SILENT_CLOSE_DELAY, 3).
-define(CHANNEL_MIN, 1).

%%--------------------------------------------------------------------------

-record(v1, {parent, sock, connection, callback, recv_len, pending_recv,
             connection_state, helper_sup, queue_collector, heartbeater,
             stats_timer, channel_sup_sup_pid, channel_count, throttle}).

-record(connection, {name, host, peer_host, port, peer_port,
                     protocol, user, timeout_sec, frame_max, channel_max, vhost,
                     client_properties, capabilities,
                     auth_mechanism, auth_state, connected_at}).

-record(throttle, {alarmed_by, last_blocked_by, last_blocked_at}).

-define(STATISTICS_KEYS, [pid, recv_oct, recv_cnt, send_oct, send_cnt,
                          send_pend, state, channels]).

-define(CREATION_EVENT_KEYS,
        [pid, name, port, peer_port, host,
        peer_host, ssl, peer_cert_subject, peer_cert_issuer,
        peer_cert_validity, auth_mechanism, ssl_protocol,
        ssl_key_exchange, ssl_cipher, ssl_hash, protocol, user, vhost,
        timeout, frame_max, channel_max, client_properties, connected_at]).

-define(INFO_KEYS, ?CREATION_EVENT_KEYS ++ ?STATISTICS_KEYS -- [pid]).

-define(IS_RUNNING(State),
        (State#v1.connection_state =:= running orelse
         State#v1.connection_state =:= blocking orelse
         State#v1.connection_state =:= blocked)).

-define(IS_STOPPING(State),
        (State#v1.connection_state =:= closing orelse
         State#v1.connection_state =:= closed)).

%%--------------------------------------------------------------------------

-ifdef(use_specs).

-spec(start_link/1 :: (pid()) -> rabbit_types:ok(pid())).
-spec(info_keys/0 :: () -> rabbit_types:info_keys()).
-spec(info/1 :: (pid()) -> rabbit_types:infos()).
-spec(info/2 :: (pid(), rabbit_types:info_keys()) -> rabbit_types:infos()).
-spec(force_event_refresh/2 :: (pid(), reference()) -> 'ok').
-spec(shutdown/2 :: (pid(), string()) -> 'ok').
-spec(conserve_resources/3 :: (pid(), atom(), boolean()) -> 'ok').
-spec(server_properties/1 :: (rabbit_types:protocol()) ->
                                  rabbit_framing:amqp_table()).

%% These specs only exists to add no_return() to keep dialyzer happy
-spec(init/2 :: (pid(), pid()) -> no_return()).
-spec(start_connection/5 ::
        (pid(), pid(), any(), rabbit_net:socket(),
         fun ((rabbit_net:socket()) ->
                     rabbit_types:ok_or_error2(
                       rabbit_net:socket(), any()))) -> no_return()).

-spec(mainloop/4 :: (_,[binary()], non_neg_integer(), #v1{}) -> any()).
-spec(system_code_change/4 :: (_,_,_,_) -> {'ok',_}).
-spec(system_continue/3 :: (_,_,{[binary()], non_neg_integer(), #v1{}}) ->
                                any()).
-spec(system_terminate/4 :: (_,_,_,_) -> none()).

-endif.

%%--------------------------------------------------------------------------

start_link(HelperSup) ->
    {ok, proc_lib:spawn_link(?MODULE, init, [self(), HelperSup])}.

shutdown(Pid, Explanation) ->
    gen_server:call(Pid, {shutdown, Explanation}, infinity).

init(Parent, HelperSup) ->
    Deb = sys:debug_options([]),
    receive
        {go, Sock, SockTransform} ->
            start_connection(Parent, HelperSup, Deb, Sock, SockTransform)
    end.

system_continue(Parent, Deb, {Buf, BufLen, State}) ->
    mainloop(Deb, Buf, BufLen, State#v1{parent = Parent}).

system_terminate(Reason, _Parent, _Deb, _State) ->
    exit(Reason).

system_code_change(Misc, _Module, _OldVsn, _Extra) ->
    {ok, Misc}.

info_keys() -> ?INFO_KEYS.

info(Pid) ->
    gen_server:call(Pid, info, infinity).

info(Pid, Items) ->
    case gen_server:call(Pid, {info, Items}, infinity) of
        {ok, Res}      -> Res;
        {error, Error} -> throw(Error)
    end.

force_event_refresh(Pid, Ref) ->
    gen_server:cast(Pid, {force_event_refresh, Ref}).

conserve_resources(Pid, Source, Conserve) ->
    Pid ! {conserve_resources, Source, Conserve},
    ok.

server_properties(Protocol) ->
    {ok, Product} = application:get_key(rabbit, id),
    {ok, Version} = application:get_key(rabbit, vsn),

    %% Get any configuration-specified server properties
    {ok, RawConfigServerProps} = application:get_env(rabbit,
                                                     server_properties),

    %% Normalize the simplifed (2-tuple) and unsimplified (3-tuple) forms
    %% from the config and merge them with the generated built-in properties
    NormalizedConfigServerProps =
        [{<<"capabilities">>, table, server_capabilities(Protocol)} |
         [case X of
              {KeyAtom, Value} -> {list_to_binary(atom_to_list(KeyAtom)),
                                   longstr,
                                   maybe_list_to_binary(Value)};
              {BinKey, Type, Value} -> {BinKey, Type, Value}
          end || X <- RawConfigServerProps ++
                     [{product,      Product},
                      {version,      Version},
                      {cluster_name, rabbit_nodes:cluster_name()},
                      {platform,     "Erlang/OTP"},
                      {copyright,    ?COPYRIGHT_MESSAGE},
                      {information,  ?INFORMATION_MESSAGE}]]],

    %% Filter duplicated properties in favour of config file provided values
    lists:usort(fun ({K1,_,_}, {K2,_,_}) -> K1 =< K2 end,
                NormalizedConfigServerProps).

maybe_list_to_binary(V) when is_binary(V) -> V;
maybe_list_to_binary(V) when is_list(V)   -> list_to_binary(V).

server_capabilities(rabbit_framing_amqp_0_9_1) ->
    [{<<"publisher_confirms">>,           bool, true},
     {<<"exchange_exchange_bindings">>,   bool, true},
     {<<"basic.nack">>,                   bool, true},
     {<<"consumer_cancel_notify">>,       bool, true},
     {<<"connection.blocked">>,           bool, true},
     {<<"consumer_priorities">>,          bool, true},
     {<<"authentication_failure_close">>, bool, true},
     {<<"per_consumer_qos">>,             bool, true}];
server_capabilities(_) ->
    [].

%%--------------------------------------------------------------------------

log(Level, Fmt, Args) -> rabbit_log:log(connection, Level, Fmt, Args).

socket_error(Reason) when is_atom(Reason) ->
    log(error, "Error on AMQP connection ~p: ~s~n",
        [self(), rabbit_misc:format_inet_error(Reason)]);
socket_error(Reason) ->
    log(error, "Error on AMQP connection ~p:~n~p~n", [self(), Reason]).

inet_op(F) -> rabbit_misc:throw_on_error(inet_error, F).

socket_op(Sock, Fun) ->
    case Fun(Sock) of
        {ok, Res}       -> Res;
        {error, Reason} -> socket_error(Reason),
                           %% NB: this is tcp socket, even in case of ssl
                           rabbit_net:fast_close(Sock),
                           exit(normal)
    end.

start_connection(Parent, HelperSup, Deb, Sock, SockTransform) ->
    process_flag(trap_exit, true),
    Name = case rabbit_net:connection_string(Sock, inbound) of
               {ok, Str}         -> Str;
               {error, enotconn} -> rabbit_net:fast_close(Sock),
                                    exit(normal);
               {error, Reason}   -> socket_error(Reason),
                                    rabbit_net:fast_close(Sock),
                                    exit(normal)
           end,
    log(info, "accepting AMQP connection ~p (~s)~n", [self(), Name]),
    {ok, HandshakeTimeout} = application:get_env(rabbit, handshake_timeout),
    ClientSock = socket_op(Sock, SockTransform),
    erlang:send_after(HandshakeTimeout, self(), handshake_timeout),
    {PeerHost, PeerPort, Host, Port} =
        socket_op(Sock, fun (S) -> rabbit_net:socket_ends(S, inbound) end),
    ?store_proc_name(list_to_binary(Name)),
    State = #v1{parent              = Parent,
                sock                = ClientSock,
                connection          = #connection{
                  name               = list_to_binary(Name),
                  host               = Host,
                  peer_host          = PeerHost,
                  port               = Port,
                  peer_port          = PeerPort,
                  protocol           = none,
                  user               = none,
                  timeout_sec        = (HandshakeTimeout / 1000),
                  frame_max          = ?FRAME_MIN_SIZE,
                  vhost              = none,
                  client_properties  = none,
                  capabilities       = [],
                  auth_mechanism     = none,
                  auth_state         = none,
                  connected_at       = rabbit_misc:now_to_ms(os:timestamp())},
                callback            = uninitialized_callback,
                recv_len            = 0,
                pending_recv        = false,
                connection_state    = pre_init,
                queue_collector     = undefined,  %% started on tune-ok
                helper_sup          = HelperSup,
                heartbeater         = none,
                channel_sup_sup_pid = none,
                channel_count       = 0,
                throttle            = #throttle{
                                         alarmed_by      = [],
                                         last_blocked_by = none,
                                         last_blocked_at = never}},
    try
        run({?MODULE, recvloop,
             [Deb, [], 0, switch_callback(rabbit_event:init_stats_timer(
                                            State, #v1.stats_timer),
                                          handshake, 8)]}),
        log(info, "closing AMQP connection ~p (~s)~n", [self(), Name])
    catch
        Ex -> log(case Ex of
                      connection_closed_abruptly -> warning;
                      _                          -> error
                  end, "closing AMQP connection ~p (~s):~n~p~n",
                  [self(), Name, Ex])
    after
        %% We don't call gen_tcp:close/1 here since it waits for
        %% pending output to be sent, which results in unnecessary
        %% delays. We could just terminate - the reader is the
        %% controlling process and hence its termination will close
        %% the socket. However, to keep the file_handle_cache
        %% accounting as accurate as possible we ought to close the
        %% socket w/o delay before termination.
        rabbit_net:fast_close(ClientSock),
        rabbit_networking:unregister_connection(self()),
        rabbit_event:notify(connection_closed, [{pid, self()}])
    end,
    done.

run({M, F, A}) ->
    try apply(M, F, A)
    catch {become, MFA} -> run(MFA)
    end.

recvloop(Deb, Buf, BufLen, State = #v1{pending_recv = true}) ->
    mainloop(Deb, Buf, BufLen, State);
recvloop(Deb, Buf, BufLen, State = #v1{connection_state = blocked}) ->
    mainloop(Deb, Buf, BufLen, State);
recvloop(Deb, Buf, BufLen, State = #v1{connection_state = {become, F}}) ->
    throw({become, F(Deb, Buf, BufLen, State)});
recvloop(Deb, Buf, BufLen, State = #v1{sock = Sock, recv_len = RecvLen})
  when BufLen < RecvLen ->
    case rabbit_net:setopts(Sock, [{active, once}]) of
        ok              -> mainloop(Deb, Buf, BufLen,
                                    State#v1{pending_recv = true});
        {error, Reason} -> stop(Reason, State)
    end;
recvloop(Deb, [B], _BufLen, State) ->
    {Rest, State1} = handle_input(State#v1.callback, B, State),
    recvloop(Deb, [Rest], size(Rest), State1);
recvloop(Deb, Buf, BufLen, State = #v1{recv_len = RecvLen}) ->
    {DataLRev, RestLRev} = binlist_split(BufLen - RecvLen, Buf, []),
    Data = list_to_binary(lists:reverse(DataLRev)),
    {<<>>, State1} = handle_input(State#v1.callback, Data, State),
    recvloop(Deb, lists:reverse(RestLRev), BufLen - RecvLen, State1).

binlist_split(0, L, Acc) ->
    {L, Acc};
binlist_split(Len, L, [Acc0|Acc]) when Len < 0 ->
    {H, T} = split_binary(Acc0, -Len),
    {[H|L], [T|Acc]};
binlist_split(Len, [H|T], Acc) ->
    binlist_split(Len - size(H), T, [H|Acc]).

mainloop(Deb, Buf, BufLen, State = #v1{sock = Sock}) ->
    case rabbit_net:recv(Sock) of
        {data, Data} ->
            recvloop(Deb, [Data | Buf], BufLen + size(Data),
                     State#v1{pending_recv = false});
        closed when State#v1.connection_state =:= closed ->
            ok;
        closed ->
            stop(closed, State);
        {error, Reason} ->
            stop(Reason, State);
        {other, {system, From, Request}} ->
            sys:handle_system_msg(Request, From, State#v1.parent,
                                  ?MODULE, Deb, {Buf, BufLen, State});
        {other, Other}  ->
            case handle_other(Other, State) of
                stop     -> ok;
                NewState -> recvloop(Deb, Buf, BufLen, NewState)
            end
    end.

stop(closed, State) -> maybe_emit_stats(State),
                       throw(connection_closed_abruptly);
stop(Reason, State) -> maybe_emit_stats(State),
                       throw({inet_error, Reason}).

handle_other({conserve_resources, Source, Conserve},
             State = #v1{throttle = Throttle = #throttle{alarmed_by = CR}}) ->
    CR1 = case Conserve of
              true  -> lists:usort([Source | CR]);
              false -> CR -- [Source]
          end,
    State1 = control_throttle(
               State#v1{throttle = Throttle#throttle{alarmed_by = CR1}}),
    case {blocked_by_alarm(State), blocked_by_alarm(State1)} of
        {false, true} -> ok = send_blocked(State1);
        {true, false} -> ok = send_unblocked(State1);
        {_,        _} -> ok
    end,
    State1;
handle_other({channel_closing, ChPid}, State) ->
    ok = rabbit_channel:ready_for_close(ChPid),
    {_, State1} = channel_cleanup(ChPid, State),
    maybe_close(control_throttle(State1));
handle_other({'EXIT', Parent, Reason}, State = #v1{parent = Parent}) ->
    terminate(io_lib:format("broker forced connection closure "
                            "with reason '~w'", [Reason]), State),
    %% this is what we are expected to do according to
    %% http://www.erlang.org/doc/man/sys.html
    %%
    %% If we wanted to be *really* nice we should wait for a while for
    %% clients to close the socket at their end, just as we do in the
    %% ordinary error case. However, since this termination is
    %% initiated by our parent it is probably more important to exit
    %% quickly.
    maybe_emit_stats(State),
    exit(Reason);
handle_other({channel_exit, _Channel, E = {writer, send_failed, _E}}, State) ->
    maybe_emit_stats(State),
    throw(E);
handle_other({channel_exit, Channel, Reason}, State) ->
    handle_exception(State, Channel, Reason);
handle_other({'DOWN', _MRef, process, ChPid, Reason}, State) ->
    handle_dependent_exit(ChPid, Reason, State);
handle_other(terminate_connection, State) ->
    maybe_emit_stats(State),
    stop;
handle_other(handshake_timeout, State)
  when ?IS_RUNNING(State) orelse ?IS_STOPPING(State) ->
    State;
handle_other(handshake_timeout, State) ->
    maybe_emit_stats(State),
    throw({handshake_timeout, State#v1.callback});
handle_other(heartbeat_timeout, State = #v1{connection_state = closed}) ->
    State;
handle_other(heartbeat_timeout, State = #v1{connection_state = S}) ->
    maybe_emit_stats(State),
    throw({heartbeat_timeout, S});
handle_other({'$gen_call', From, {shutdown, Explanation}}, State) ->
    {ForceTermination, NewState} = terminate(Explanation, State),
    gen_server:reply(From, ok),
    case ForceTermination of
        force  -> stop;
        normal -> NewState
    end;
handle_other({'$gen_call', From, info}, State) ->
    gen_server:reply(From, infos(?INFO_KEYS, State)),
    State;
handle_other({'$gen_call', From, {info, Items}}, State) ->
    gen_server:reply(From, try {ok, infos(Items, State)}
                           catch Error -> {error, Error}
                           end),
    State;
handle_other({'$gen_cast', {force_event_refresh, Ref}}, State)
  when ?IS_RUNNING(State) ->
    rabbit_event:notify(
      connection_created,
      [{type, network} | infos(?CREATION_EVENT_KEYS, State)], Ref),
<<<<<<< HEAD
    State;
handle_other({'$gen_cast', {force_event_refresh, _Ref}}, State) ->
=======
    rabbit_event:init_stats_timer(State, #v1.stats_timer);
handle_other({'$gen_cast', force_event_refresh}, State) ->
>>>>>>> 29786bd0
    %% Ignore, we will emit a created event once we start running.
    State;
handle_other(ensure_stats, State) ->
    ensure_stats_timer(State);
handle_other(emit_stats, State) ->
    emit_stats(State);
handle_other({bump_credit, Msg}, State) ->
    credit_flow:handle_bump_msg(Msg),
    control_throttle(State);
handle_other(Other, State) ->
    %% internal error -> something worth dying for
    maybe_emit_stats(State),
    exit({unexpected_message, Other}).

switch_callback(State, Callback, Length) ->
    State#v1{callback = Callback, recv_len = Length}.

terminate(Explanation, State) when ?IS_RUNNING(State) ->
    {normal, handle_exception(State, 0,
                              rabbit_misc:amqp_error(
                                connection_forced, Explanation, [], none))};
terminate(_Explanation, State) ->
    {force, State}.

control_throttle(State = #v1{connection_state = CS, throttle = Throttle}) ->
    IsThrottled = ((Throttle#throttle.alarmed_by =/= []) orelse
               credit_flow:blocked()),
    case {CS, IsThrottled} of
        {running,   true} -> State#v1{connection_state = blocking};
        {blocking, false} -> State#v1{connection_state = running};
        {blocked,  false} -> ok = rabbit_heartbeat:resume_monitor(
                                    State#v1.heartbeater),
                             State#v1{connection_state = running};
        {blocked,   true} -> State#v1{throttle = update_last_blocked_by(
                                                   Throttle)};
        {_,            _} -> State
    end.

maybe_block(State = #v1{connection_state = blocking,
                        throttle         = Throttle}) ->
    ok = rabbit_heartbeat:pause_monitor(State#v1.heartbeater),
    State1 = State#v1{connection_state = blocked,
                      throttle = update_last_blocked_by(
                                   Throttle#throttle{
                                     last_blocked_at = erlang:now()})},
    case {blocked_by_alarm(State), blocked_by_alarm(State1)} of
        {false, true} -> ok = send_blocked(State1);
        {_,        _} -> ok
    end,
    State1;
maybe_block(State) ->
    State.


blocked_by_alarm(#v1{connection_state = blocked,
                     throttle         = #throttle{alarmed_by = CR}})
  when CR =/= [] ->
    true;
blocked_by_alarm(#v1{}) ->
    false.

send_blocked(#v1{throttle   = #throttle{alarmed_by = CR},
                 connection = #connection{protocol     = Protocol,
                                          capabilities = Capabilities},
                 sock       = Sock}) ->
    case rabbit_misc:table_lookup(Capabilities, <<"connection.blocked">>) of
        {bool, true} ->
            RStr = string:join([atom_to_list(A) || A <- CR], " & "),
            Reason = list_to_binary(rabbit_misc:format("low on ~s", [RStr])),
            ok = send_on_channel0(Sock, #'connection.blocked'{reason = Reason},
                                  Protocol);
        _ ->
            ok
    end.

send_unblocked(#v1{connection = #connection{protocol     = Protocol,
                                            capabilities = Capabilities},
                   sock       = Sock}) ->
    case rabbit_misc:table_lookup(Capabilities, <<"connection.blocked">>) of
        {bool, true} ->
            ok = send_on_channel0(Sock, #'connection.unblocked'{}, Protocol);
        _ ->
            ok
    end.

update_last_blocked_by(Throttle = #throttle{alarmed_by = []}) ->
    Throttle#throttle{last_blocked_by = flow};
update_last_blocked_by(Throttle) ->
    Throttle#throttle{last_blocked_by = resource}.

%%--------------------------------------------------------------------------
%% error handling / termination

close_connection(State = #v1{queue_collector = Collector,
                             connection = #connection{
                               timeout_sec = TimeoutSec}}) ->
    %% The spec says "Exclusive queues may only be accessed by the
    %% current connection, and are deleted when that connection
    %% closes."  This does not strictly imply synchrony, but in
    %% practice it seems to be what people assume.
    rabbit_queue_collector:delete_all(Collector),
    %% We terminate the connection after the specified interval, but
    %% no later than ?CLOSING_TIMEOUT seconds.
    erlang:send_after((if TimeoutSec > 0 andalso
                          TimeoutSec < ?CLOSING_TIMEOUT -> TimeoutSec;
                          true                          -> ?CLOSING_TIMEOUT
                       end) * 1000, self(), terminate_connection),
    State#v1{connection_state = closed}.

handle_dependent_exit(ChPid, Reason, State) ->
    {Channel, State1} = channel_cleanup(ChPid, State),
    case {Channel, termination_kind(Reason)} of
        {undefined,   controlled} -> State1;
        {undefined, uncontrolled} -> exit({abnormal_dependent_exit,
                                           ChPid, Reason});
        {_,           controlled} -> maybe_close(control_throttle(State1));
        {_,         uncontrolled} -> State2 = handle_exception(
                                                State1, Channel, Reason),
                                     maybe_close(control_throttle(State2))
    end.

terminate_channels(#v1{channel_count = 0} = State) ->
    State;
terminate_channels(#v1{channel_count = ChannelCount} = State) ->
    lists:foreach(fun rabbit_channel:shutdown/1, all_channels()),
    Timeout = 1000 * ?CHANNEL_TERMINATION_TIMEOUT * ChannelCount,
    TimerRef = erlang:send_after(Timeout, self(), cancel_wait),
    wait_for_channel_termination(ChannelCount, TimerRef, State).

wait_for_channel_termination(0, TimerRef, State) ->
    case erlang:cancel_timer(TimerRef) of
        false -> receive
                     cancel_wait -> State
                 end;
        _     -> State
    end;
wait_for_channel_termination(N, TimerRef,
                             State = #v1{connection_state = CS,
                                         connection = #connection{
                                                         name  = ConnName,
                                                         user  = User,
                                                         vhost = VHost}}) ->
    receive
        {'DOWN', _MRef, process, ChPid, Reason} ->
            {Channel, State1} = channel_cleanup(ChPid, State),
            case {Channel, termination_kind(Reason)} of
                {undefined,    _} ->
                    exit({abnormal_dependent_exit, ChPid, Reason});
                {_,   controlled} ->
                    wait_for_channel_termination(N-1, TimerRef, State1);
                {_, uncontrolled} ->
                    log(error, "Error on AMQP connection ~p (~s, vhost: '~s',"
                               " user: '~s', state: ~p), channel ~p:"
                               "error while terminating:~n~p~n",
                        [self(), ConnName, VHost, User#user.username,
                         CS, Channel, Reason]),
                    wait_for_channel_termination(N-1, TimerRef, State1)
            end;
        cancel_wait ->
            exit(channel_termination_timeout)
    end.

maybe_close(State = #v1{connection_state = closing,
                        channel_count    = 0,
                        connection       = #connection{protocol = Protocol},
                        sock             = Sock}) ->
    NewState = close_connection(State),
    ok = send_on_channel0(Sock, #'connection.close_ok'{}, Protocol),
    NewState;
maybe_close(State) ->
    State.

termination_kind(normal) -> controlled;
termination_kind(_)      -> uncontrolled.

log_hard_error(#v1{connection_state = CS,
                   connection = #connection{
                                   name  = ConnName,
                                   user  = User,
                                   vhost = VHost}}, Channel, Reason) ->
    log(error,
        "Error on AMQP connection ~p (~s, vhost: '~s',"
        " user: '~s', state: ~p), channel ~p:~n~p~n",
        [self(), ConnName, VHost, User#user.username, CS, Channel, Reason]).

handle_exception(State = #v1{connection_state = closed}, Channel, Reason) ->
    log_hard_error(State, Channel, Reason),
    State;
handle_exception(State = #v1{connection = #connection{protocol = Protocol},
                             connection_state = CS},
                 Channel, Reason)
  when ?IS_RUNNING(State) orelse CS =:= closing ->
    log_hard_error(State, Channel, Reason),
    {0, CloseMethod} =
        rabbit_binary_generator:map_exception(Channel, Reason, Protocol),
    State1 = close_connection(terminate_channels(State)),
    ok = send_on_channel0(State1#v1.sock, CloseMethod, Protocol),
    State1;
handle_exception(State, Channel, Reason) ->
    %% We don't trust the client at this point - force them to wait
    %% for a bit so they can't DOS us with repeated failed logins etc.
    timer:sleep(?SILENT_CLOSE_DELAY * 1000),
    throw({handshake_error, State#v1.connection_state, Channel, Reason}).

%% we've "lost sync" with the client and hence must not accept any
%% more input
fatal_frame_error(Error, Type, Channel, Payload, State) ->
    frame_error(Error, Type, Channel, Payload, State),
    %% grace period to allow transmission of error
    timer:sleep(?SILENT_CLOSE_DELAY * 1000),
    throw(fatal_frame_error).

frame_error(Error, Type, Channel, Payload, State) ->
    {Str, Bin} = payload_snippet(Payload),
    handle_exception(State, Channel,
                     rabbit_misc:amqp_error(frame_error,
                                            "type ~p, ~s octets = ~p: ~p",
                                            [Type, Str, Bin, Error], none)).

unexpected_frame(Type, Channel, Payload, State) ->
    {Str, Bin} = payload_snippet(Payload),
    handle_exception(State, Channel,
                     rabbit_misc:amqp_error(unexpected_frame,
                                            "type ~p, ~s octets = ~p",
                                            [Type, Str, Bin], none)).

payload_snippet(Payload) when size(Payload) =< 16 ->
    {"all", Payload};
payload_snippet(<<Snippet:16/binary, _/binary>>) ->
    {"first 16", Snippet}.

%%--------------------------------------------------------------------------

create_channel(_Channel,
               #v1{channel_count = ChannelCount,
                   connection    = #connection{channel_max = ChannelMax}})
  when ChannelMax /= 0 andalso ChannelCount >= ChannelMax ->
    {error, rabbit_misc:amqp_error(
              not_allowed, "number of channels opened (~w) has reached the "
              "negotiated channel_max (~w)",
              [ChannelCount, ChannelMax], 'none')};
create_channel(Channel,
               #v1{sock                = Sock,
                   queue_collector     = Collector,
                   channel_sup_sup_pid = ChanSupSup,
                   channel_count       = ChannelCount,
                   connection =
                       #connection{name         = Name,
                                   protocol     = Protocol,
                                   frame_max    = FrameMax,
                                   user         = User,
                                   vhost        = VHost,
                                   capabilities = Capabilities}} = State) ->
    {ok, _ChSupPid, {ChPid, AState}} =
        rabbit_channel_sup_sup:start_channel(
          ChanSupSup, {tcp, Sock, Channel, FrameMax, self(), Name,
                       Protocol, User, VHost, Capabilities, Collector}),
    MRef = erlang:monitor(process, ChPid),
    put({ch_pid, ChPid}, {Channel, MRef}),
    put({channel, Channel}, {ChPid, AState}),
    {ok, {ChPid, AState}, State#v1{channel_count = ChannelCount + 1}}.

channel_cleanup(ChPid, State = #v1{channel_count = ChannelCount}) ->
    case get({ch_pid, ChPid}) of
        undefined       -> {undefined, State};
        {Channel, MRef} -> credit_flow:peer_down(ChPid),
                           erase({channel, Channel}),
                           erase({ch_pid, ChPid}),
                           erlang:demonitor(MRef, [flush]),
                           {Channel, State#v1{channel_count = ChannelCount - 1}}
    end.

all_channels() -> [ChPid || {{ch_pid, ChPid}, _ChannelMRef} <- get()].

%%--------------------------------------------------------------------------

handle_frame(Type, 0, Payload,
             State = #v1{connection = #connection{protocol = Protocol}})
  when ?IS_STOPPING(State) ->
    case rabbit_command_assembler:analyze_frame(Type, Payload, Protocol) of
        {method, MethodName, FieldsBin} ->
            handle_method0(MethodName, FieldsBin, State);
        _Other -> State
    end;
handle_frame(Type, 0, Payload,
             State = #v1{connection = #connection{protocol = Protocol}}) ->
    case rabbit_command_assembler:analyze_frame(Type, Payload, Protocol) of
        error     -> frame_error(unknown_frame, Type, 0, Payload, State);
        heartbeat -> State;
        {method, MethodName, FieldsBin} ->
            handle_method0(MethodName, FieldsBin, State);
        _Other    -> unexpected_frame(Type, 0, Payload, State)
    end;
handle_frame(Type, Channel, Payload,
             State = #v1{connection = #connection{protocol = Protocol}})
  when ?IS_RUNNING(State) ->
    case rabbit_command_assembler:analyze_frame(Type, Payload, Protocol) of
        error     -> frame_error(unknown_frame, Type, Channel, Payload, State);
        heartbeat -> unexpected_frame(Type, Channel, Payload, State);
        Frame     -> process_frame(Frame, Channel, State)
    end;
handle_frame(_Type, _Channel, _Payload, State) when ?IS_STOPPING(State) ->
    State;
handle_frame(Type, Channel, Payload, State) ->
    unexpected_frame(Type, Channel, Payload, State).

process_frame(Frame, Channel, State) ->
    ChKey = {channel, Channel},
    case (case get(ChKey) of
              undefined -> create_channel(Channel, State);
              Other     -> {ok, Other, State}
          end) of
        {error, Error} ->
            handle_exception(State, Channel, Error);
        {ok, {ChPid, AState}, State1} ->
            case rabbit_command_assembler:process(Frame, AState) of
                {ok, NewAState} ->
                    put(ChKey, {ChPid, NewAState}),
                    post_process_frame(Frame, ChPid, State1);
                {ok, Method, NewAState} ->
                    rabbit_channel:do(ChPid, Method),
                    put(ChKey, {ChPid, NewAState}),
                    post_process_frame(Frame, ChPid, State1);
                {ok, Method, Content, NewAState} ->
                    rabbit_channel:do_flow(ChPid, Method, Content),
                    put(ChKey, {ChPid, NewAState}),
                    post_process_frame(Frame, ChPid, control_throttle(State1));
                {error, Reason} ->
                    handle_exception(State1, Channel, Reason)
            end
    end.

post_process_frame({method, 'channel.close_ok', _}, ChPid, State) ->
    {_, State1} = channel_cleanup(ChPid, State),
    %% This is not strictly necessary, but more obviously
    %% correct. Also note that we do not need to call maybe_close/1
    %% since we cannot possibly be in the 'closing' state.
    control_throttle(State1);
post_process_frame({content_header, _, _, _, _}, _ChPid, State) ->
    maybe_block(State);
post_process_frame({content_body, _}, _ChPid, State) ->
    maybe_block(State);
post_process_frame(_Frame, _ChPid, State) ->
    State.

%%--------------------------------------------------------------------------

%% We allow clients to exceed the frame size a little bit since quite
%% a few get it wrong - off-by 1 or 8 (empty frame size) are typical.
-define(FRAME_SIZE_FUDGE, ?EMPTY_FRAME_SIZE).

handle_input(frame_header, <<Type:8,Channel:16,PayloadSize:32, _/binary>>,
             State = #v1{connection = #connection{frame_max = FrameMax}})
  when FrameMax /= 0 andalso
       PayloadSize > FrameMax - ?EMPTY_FRAME_SIZE + ?FRAME_SIZE_FUDGE ->
    fatal_frame_error(
      {frame_too_large, PayloadSize, FrameMax - ?EMPTY_FRAME_SIZE},
      Type, Channel, <<>>, State);
handle_input(frame_header, <<Type:8,Channel:16,PayloadSize:32,
                             Payload:PayloadSize/binary, ?FRAME_END,
                             Rest/binary>>,
             State) ->
    {Rest, ensure_stats_timer(handle_frame(Type, Channel, Payload, State))};
handle_input(frame_header, <<Type:8,Channel:16,PayloadSize:32, Rest/binary>>,
             State) ->
    {Rest, ensure_stats_timer(
             switch_callback(State,
                             {frame_payload, Type, Channel, PayloadSize},
                             PayloadSize + 1))};
handle_input({frame_payload, Type, Channel, PayloadSize}, Data, State) ->
    <<Payload:PayloadSize/binary, EndMarker, Rest/binary>> = Data,
    case EndMarker of
        ?FRAME_END -> State1 = handle_frame(Type, Channel, Payload, State),
                      {Rest, switch_callback(State1, frame_header, 7)};
        _          -> fatal_frame_error({invalid_frame_end_marker, EndMarker},
                                        Type, Channel, Payload, State)
    end;
handle_input(handshake, <<"AMQP", A, B, C, D, Rest/binary>>, State) ->
    {Rest, handshake({A, B, C, D}, State)};
handle_input(handshake, <<Other:8/binary, _/binary>>, #v1{sock = Sock}) ->
    refuse_connection(Sock, {bad_header, Other});
handle_input(Callback, Data, _State) ->
    throw({bad_input, Callback, Data}).

%% The two rules pertaining to version negotiation:
%%
%% * If the server cannot support the protocol specified in the
%% protocol header, it MUST respond with a valid protocol header and
%% then close the socket connection.
%%
%% * The server MUST provide a protocol version that is lower than or
%% equal to that requested by the client in the protocol header.
handshake({0, 0, 9, 1}, State) ->
    start_connection({0, 9, 1}, rabbit_framing_amqp_0_9_1, State);

%% This is the protocol header for 0-9, which we can safely treat as
%% though it were 0-9-1.
handshake({1, 1, 0, 9}, State) ->
    start_connection({0, 9, 0}, rabbit_framing_amqp_0_9_1, State);

%% This is what most clients send for 0-8.  The 0-8 spec, confusingly,
%% defines the version as 8-0.
handshake({1, 1, 8, 0}, State) ->
    start_connection({8, 0, 0}, rabbit_framing_amqp_0_8, State);

%% The 0-8 spec as on the AMQP web site actually has this as the
%% protocol header; some libraries e.g., py-amqplib, send it when they
%% want 0-8.
handshake({1, 1, 9, 1}, State) ->
    start_connection({8, 0, 0}, rabbit_framing_amqp_0_8, State);

%% ... and finally, the 1.0 spec is crystal clear!
handshake({Id, 1, 0, 0}, State) ->
    become_1_0(Id, State);

handshake(Vsn, #v1{sock = Sock}) ->
    refuse_connection(Sock, {bad_version, Vsn}).

%% Offer a protocol version to the client.  Connection.start only
%% includes a major and minor version number, Luckily 0-9 and 0-9-1
%% are similar enough that clients will be happy with either.
start_connection({ProtocolMajor, ProtocolMinor, _ProtocolRevision},
                 Protocol,
                 State = #v1{sock = Sock, connection = Connection}) ->
    rabbit_networking:register_connection(self()),
    Start = #'connection.start'{
      version_major = ProtocolMajor,
      version_minor = ProtocolMinor,
      server_properties = server_properties(Protocol),
      mechanisms = auth_mechanisms_binary(Sock),
      locales = <<"en_US">> },
    ok = send_on_channel0(Sock, Start, Protocol),
    switch_callback(State#v1{connection = Connection#connection{
                                            timeout_sec = ?NORMAL_TIMEOUT,
                                            protocol = Protocol},
                             connection_state = starting},
                    frame_header, 7).

refuse_connection(Sock, Exception, {A, B, C, D}) ->
    ok = inet_op(fun () -> rabbit_net:send(Sock, <<"AMQP",A,B,C,D>>) end),
    throw(Exception).

-ifdef(use_specs).
-spec(refuse_connection/2 :: (rabbit_net:socket(), any()) -> no_return()).
-endif.
refuse_connection(Sock, Exception) ->
    refuse_connection(Sock, Exception, {0, 0, 9, 1}).

ensure_stats_timer(State = #v1{connection_state = running}) ->
    rabbit_event:ensure_stats_timer(State, #v1.stats_timer, emit_stats);
ensure_stats_timer(State) ->
    State.

%%--------------------------------------------------------------------------

handle_method0(MethodName, FieldsBin,
               State = #v1{connection = #connection{protocol = Protocol}}) ->
    try
        handle_method0(Protocol:decode_method_fields(MethodName, FieldsBin),
                       State)
    catch throw:{inet_error, E} when E =:= closed; E =:= enotconn ->
            maybe_emit_stats(State),
            throw(connection_closed_abruptly);
          exit:#amqp_error{method = none} = Reason ->
            handle_exception(State, 0, Reason#amqp_error{method = MethodName});
          Type:Reason ->
            Stack = erlang:get_stacktrace(),
            handle_exception(State, 0, {Type, Reason, MethodName, Stack})
    end.

handle_method0(#'connection.start_ok'{mechanism = Mechanism,
                                      response = Response,
                                      client_properties = ClientProperties},
               State0 = #v1{connection_state = starting,
                            connection       = Connection,
                            sock             = Sock}) ->
    AuthMechanism = auth_mechanism_to_module(Mechanism, Sock),
    Capabilities =
        case rabbit_misc:table_lookup(ClientProperties, <<"capabilities">>) of
            {table, Capabilities1} -> Capabilities1;
            _                      -> []
        end,
    State = State0#v1{connection_state = securing,
                      connection       =
                          Connection#connection{
                            client_properties = ClientProperties,
                            capabilities      = Capabilities,
                            auth_mechanism    = {Mechanism, AuthMechanism},
                            auth_state        = AuthMechanism:init(Sock)}},
    auth_phase(Response, State);

handle_method0(#'connection.secure_ok'{response = Response},
               State = #v1{connection_state = securing}) ->
    auth_phase(Response, State);

handle_method0(#'connection.tune_ok'{frame_max   = FrameMax,
                                     channel_max = ChannelMax,
                                     heartbeat   = ClientHeartbeat},
               State = #v1{connection_state = tuning,
                           connection = Connection,
                           helper_sup = SupPid,
                           sock = Sock}) ->
    ok = validate_negotiated_integer_value(
           frame_max,   ?FRAME_MIN_SIZE, FrameMax),
    ok = validate_negotiated_integer_value(
           channel_max, ?CHANNEL_MIN,    ChannelMax),
    {ok, Collector} = rabbit_connection_helper_sup:start_queue_collector(
                        SupPid, Connection#connection.name),
    Frame = rabbit_binary_generator:build_heartbeat_frame(),
    SendFun = fun() -> catch rabbit_net:send(Sock, Frame) end,
    Parent = self(),
    ReceiveFun = fun() -> Parent ! heartbeat_timeout end,
    Heartbeater = rabbit_heartbeat:start(
                    SupPid, Sock, Connection#connection.name,
                    ClientHeartbeat, SendFun, ClientHeartbeat, ReceiveFun),
    State#v1{connection_state = opening,
             connection = Connection#connection{
                            frame_max   = FrameMax,
                            channel_max = ChannelMax,
                            timeout_sec = ClientHeartbeat},
             queue_collector = Collector,
             heartbeater = Heartbeater};

handle_method0(#'connection.open'{virtual_host = VHostPath},
               State = #v1{connection_state = opening,
                           connection       = Connection = #connection{
                                                user = User,
                                                protocol = Protocol},
                           helper_sup       = SupPid,
                           sock             = Sock,
                           throttle         = Throttle}) ->
    ok = rabbit_access_control:check_vhost_access(User, VHostPath),
    NewConnection = Connection#connection{vhost = VHostPath},
    ok = send_on_channel0(Sock, #'connection.open_ok'{}, Protocol),
    Conserve = rabbit_alarm:register(self(), {?MODULE, conserve_resources, []}),
    Throttle1 = Throttle#throttle{alarmed_by = Conserve},
    {ok, ChannelSupSupPid} =
        rabbit_connection_helper_sup:start_channel_sup_sup(SupPid),
    State1 = control_throttle(
               State#v1{connection_state    = running,
                        connection          = NewConnection,
                        channel_sup_sup_pid = ChannelSupSupPid,
                        throttle            = Throttle1}),
    rabbit_event:notify(connection_created,
                        [{type, network} |
                         infos(?CREATION_EVENT_KEYS, State1)]),
    maybe_emit_stats(State1),
    State1;
handle_method0(#'connection.close'{}, State) when ?IS_RUNNING(State) ->
    lists:foreach(fun rabbit_channel:shutdown/1, all_channels()),
    maybe_close(State#v1{connection_state = closing});
handle_method0(#'connection.close'{},
               State = #v1{connection = #connection{protocol = Protocol},
                           sock = Sock})
  when ?IS_STOPPING(State) ->
    %% We're already closed or closing, so we don't need to cleanup
    %% anything.
    ok = send_on_channel0(Sock, #'connection.close_ok'{}, Protocol),
    State;
handle_method0(#'connection.close_ok'{},
               State = #v1{connection_state = closed}) ->
    self() ! terminate_connection,
    State;
handle_method0(_Method, State) when ?IS_STOPPING(State) ->
    State;
handle_method0(_Method, #v1{connection_state = S}) ->
    rabbit_misc:protocol_error(
      channel_error, "unexpected method in connection state ~w", [S]).

validate_negotiated_integer_value(Field, Min, ClientValue) ->
    ServerValue = get_env(Field),
    if ClientValue /= 0 andalso ClientValue < Min ->
            fail_negotiation(Field, min, ServerValue, ClientValue);
       ServerValue /= 0 andalso (ClientValue =:= 0 orelse
                                 ClientValue > ServerValue) ->
            fail_negotiation(Field, max, ServerValue, ClientValue);
       true ->
            ok
    end.

%% keep dialyzer happy
-spec fail_negotiation(atom(), 'min' | 'max', integer(), integer()) ->
                              no_return().
fail_negotiation(Field, MinOrMax, ServerValue, ClientValue) ->
    {S1, S2} = case MinOrMax of
                   min -> {lower,  minimum};
                   max -> {higher, maximum}
               end,
    rabbit_misc:protocol_error(
      not_allowed, "negotiated ~w = ~w is ~w than the ~w allowed value (~w)",
      [Field, ClientValue, S1, S2, ServerValue], 'connection.tune').

get_env(Key) ->
    {ok, Value} = application:get_env(rabbit, Key),
    Value.

send_on_channel0(Sock, Method, Protocol) ->
    ok = rabbit_writer:internal_send_command(Sock, 0, Method, Protocol).

auth_mechanism_to_module(TypeBin, Sock) ->
    case rabbit_registry:binary_to_type(TypeBin) of
        {error, not_found} ->
            rabbit_misc:protocol_error(
              command_invalid, "unknown authentication mechanism '~s'",
              [TypeBin]);
        T ->
            case {lists:member(T, auth_mechanisms(Sock)),
                  rabbit_registry:lookup_module(auth_mechanism, T)} of
                {true, {ok, Module}} ->
                    Module;
                _ ->
                    rabbit_misc:protocol_error(
                      command_invalid,
                      "invalid authentication mechanism '~s'", [T])
            end
    end.

auth_mechanisms(Sock) ->
    {ok, Configured} = application:get_env(auth_mechanisms),
    [Name || {Name, Module} <- rabbit_registry:lookup_all(auth_mechanism),
             Module:should_offer(Sock), lists:member(Name, Configured)].

auth_mechanisms_binary(Sock) ->
    list_to_binary(
      string:join([atom_to_list(A) || A <- auth_mechanisms(Sock)], " ")).

auth_phase(Response,
           State = #v1{connection = Connection =
                           #connection{protocol       = Protocol,
                                       auth_mechanism = {Name, AuthMechanism},
                                       auth_state     = AuthState},
                       sock = Sock}) ->
    case AuthMechanism:handle_response(Response, AuthState) of
        {refused, Msg, Args} ->
            auth_fail(Msg, Args, Name, State);
        {protocol_error, Msg, Args} ->
            rabbit_misc:protocol_error(syntax_error, Msg, Args);
        {challenge, Challenge, AuthState1} ->
            Secure = #'connection.secure'{challenge = Challenge},
            ok = send_on_channel0(Sock, Secure, Protocol),
            State#v1{connection = Connection#connection{
                                    auth_state = AuthState1}};
        {ok, User = #user{username = Username}} ->
            case rabbit_access_control:check_user_loopback(Username, Sock) of
                ok          -> ok;
                not_allowed -> auth_fail("user '~s' can only connect via "
                                         "localhost", [Username], Name, State)
            end,
            Tune = #'connection.tune'{frame_max   = get_env(frame_max),
                                      channel_max = get_env(channel_max),
                                      heartbeat   = get_env(heartbeat)},
            ok = send_on_channel0(Sock, Tune, Protocol),
            State#v1{connection_state = tuning,
                     connection = Connection#connection{user       = User,
                                                        auth_state = none}}
    end.

-ifdef(use_specs).
-spec(auth_fail/4 :: (string(), [any()], binary(), #v1{}) -> no_return()).
-endif.
auth_fail(Msg, Args, AuthName,
          State = #v1{connection = #connection{protocol     = Protocol,
                                               capabilities = Capabilities}}) ->
    AmqpError = rabbit_misc:amqp_error(
                  access_refused, "~s login refused: ~s",
                  [AuthName, io_lib:format(Msg, Args)], none),
    case rabbit_misc:table_lookup(Capabilities,
                                  <<"authentication_failure_close">>) of
        {bool, true} ->
            SafeMsg = io_lib:format(
                        "Login was refused using authentication "
                        "mechanism ~s. For details see the broker "
                        "logfile.", [AuthName]),
            AmqpError1 = AmqpError#amqp_error{explanation = SafeMsg},
            {0, CloseMethod} = rabbit_binary_generator:map_exception(
                                 0, AmqpError1, Protocol),
            ok = send_on_channel0(State#v1.sock, CloseMethod, Protocol);
        _ -> ok
    end,
    rabbit_misc:protocol_error(AmqpError).

%%--------------------------------------------------------------------------

infos(Items, State) -> [{Item, i(Item, State)} || Item <- Items].

i(pid,                #v1{}) -> self();
i(SockStat,           S) when SockStat =:= recv_oct;
                              SockStat =:= recv_cnt;
                              SockStat =:= send_oct;
                              SockStat =:= send_cnt;
                              SockStat =:= send_pend ->
    socket_info(fun (Sock) -> rabbit_net:getstat(Sock, [SockStat]) end,
                fun ([{_, I}]) -> I end, S);
i(ssl,                #v1{sock = Sock}) -> rabbit_net:is_ssl(Sock);
i(ssl_protocol,       S) -> ssl_info(fun ({P,         _}) -> P end, S);
i(ssl_key_exchange,   S) -> ssl_info(fun ({_, {K, _, _}}) -> K end, S);
i(ssl_cipher,         S) -> ssl_info(fun ({_, {_, C, _}}) -> C end, S);
i(ssl_hash,           S) -> ssl_info(fun ({_, {_, _, H}}) -> H end, S);
i(peer_cert_issuer,   S) -> cert_info(fun rabbit_ssl:peer_cert_issuer/1,   S);
i(peer_cert_subject,  S) -> cert_info(fun rabbit_ssl:peer_cert_subject/1,  S);
i(peer_cert_validity, S) -> cert_info(fun rabbit_ssl:peer_cert_validity/1, S);
i(channels,           #v1{channel_count = ChannelCount}) -> ChannelCount;
i(state, #v1{connection_state = ConnectionState,
             throttle         = #throttle{alarmed_by      = Alarms,
                                          last_blocked_by = WasBlockedBy,
                                          last_blocked_at = T}}) ->
    case Alarms =:= [] andalso %% not throttled by resource alarms
        (credit_flow:blocked() %% throttled by flow now
         orelse                %% throttled by flow recently
           (WasBlockedBy =:= flow andalso T =/= never andalso
            timer:now_diff(erlang:now(), T) < 5000000)) of
        true  -> flow;
        false -> ConnectionState
    end;
i(Item,               #v1{connection = Conn}) -> ic(Item, Conn).

ic(name,              #connection{name        = Name})     -> Name;
ic(host,              #connection{host        = Host})     -> Host;
ic(peer_host,         #connection{peer_host   = PeerHost}) -> PeerHost;
ic(port,              #connection{port        = Port})     -> Port;
ic(peer_port,         #connection{peer_port   = PeerPort}) -> PeerPort;
ic(protocol,          #connection{protocol    = none})     -> none;
ic(protocol,          #connection{protocol    = P})        -> P:version();
ic(user,              #connection{user        = none})     -> '';
ic(user,              #connection{user        = U})        -> U#user.username;
ic(vhost,             #connection{vhost       = VHost})    -> VHost;
ic(timeout,           #connection{timeout_sec = Timeout})  -> Timeout;
ic(frame_max,         #connection{frame_max   = FrameMax}) -> FrameMax;
ic(channel_max,       #connection{channel_max = ChMax})    -> ChMax;
ic(client_properties, #connection{client_properties = CP}) -> CP;
ic(auth_mechanism,    #connection{auth_mechanism = none})  -> none;
ic(auth_mechanism,    #connection{auth_mechanism = {Name, _Mod}}) -> Name;
ic(connected_at,      #connection{connected_at = T}) -> T;
ic(Item,              #connection{}) -> throw({bad_argument, Item}).

socket_info(Get, Select, #v1{sock = Sock}) ->
    case Get(Sock) of
        {ok,    T} -> Select(T);
        {error, _} -> ''
    end.

ssl_info(F, #v1{sock = Sock}) ->
    %% The first ok form is R14
    %% The second is R13 - the extra term is exportability (by inspection,
    %% the docs are wrong)
    case rabbit_net:ssl_info(Sock) of
        nossl                   -> '';
        {error, _}              -> '';
        {ok, {P, {K, C, H}}}    -> F({P, {K, C, H}});
        {ok, {P, {K, C, H, _}}} -> F({P, {K, C, H}})
    end.

cert_info(F, #v1{sock = Sock}) ->
    case rabbit_net:peercert(Sock) of
        nossl                -> '';
        {error, no_peercert} -> '';
        {ok, Cert}           -> list_to_binary(F(Cert))
    end.

maybe_emit_stats(State) ->
    rabbit_event:if_enabled(State, #v1.stats_timer,
                            fun() -> emit_stats(State) end).

emit_stats(State) ->
    Infos = infos(?STATISTICS_KEYS, State),
    rabbit_event:notify(connection_stats, Infos),
    State1 = rabbit_event:reset_stats_timer(State, #v1.stats_timer),
    %% If we emit an event which looks like we are in flow control, it's not a
    %% good idea for it to be our last even if we go idle. Keep emitting
    %% events, either we stay busy or we drop out of flow control.
    case proplists:get_value(state, Infos) of
        flow -> ensure_stats_timer(State1);
        _    -> State1
    end.

%% 1.0 stub
-ifdef(use_specs).
-spec(become_1_0/2 :: (non_neg_integer(), #v1{}) -> no_return()).
-endif.
become_1_0(Id, State = #v1{sock = Sock}) ->
    case code:is_loaded(rabbit_amqp1_0_reader) of
        false -> refuse_connection(Sock, amqp1_0_plugin_not_enabled);
        _     -> Mode = case Id of
                            0 -> amqp;
                            3 -> sasl;
                            _ -> refuse_connection(
                                   Sock, {unsupported_amqp1_0_protocol_id, Id},
                                   {3, 1, 0, 0})
                        end,
                 F = fun (_Deb, Buf, BufLen, S) ->
                             {rabbit_amqp1_0_reader, init,
                              [Mode, pack_for_1_0(Buf, BufLen, S)]}
                     end,
                 State#v1{connection_state = {become, F}}
    end.

pack_for_1_0(Buf, BufLen, #v1{parent       = Parent,
                              sock         = Sock,
                              recv_len     = RecvLen,
                              pending_recv = PendingRecv,
                              helper_sup   = SupPid}) ->
    {Parent, Sock, RecvLen, PendingRecv, SupPid, Buf, BufLen}.<|MERGE_RESOLUTION|>--- conflicted
+++ resolved
@@ -411,13 +411,8 @@
     rabbit_event:notify(
       connection_created,
       [{type, network} | infos(?CREATION_EVENT_KEYS, State)], Ref),
-<<<<<<< HEAD
-    State;
+    rabbit_event:init_stats_timer(State, #v1.stats_timer);
 handle_other({'$gen_cast', {force_event_refresh, _Ref}}, State) ->
-=======
-    rabbit_event:init_stats_timer(State, #v1.stats_timer);
-handle_other({'$gen_cast', force_event_refresh}, State) ->
->>>>>>> 29786bd0
     %% Ignore, we will emit a created event once we start running.
     State;
 handle_other(ensure_stats, State) ->
