--- conflicted
+++ resolved
@@ -206,18 +206,6 @@
             Other
     end.
 
-<<<<<<< HEAD
-=======
-if_mirrored_queue(QName, Fun) ->
-    rabbit_amqqueue:with(QName, fun (Q) ->
-                                        case is_mirrored(Q) of
-                                            false -> ok;
-                                            true  -> Fun(Q)
-                                        end
-                                end,
-                         fun (E) -> {ok, E} end).
-
->>>>>>> 03160aa2
 report_deaths(_MirrorPid, _IsMaster, _QueueName, []) ->
     ok;
 report_deaths(MirrorPid, IsMaster, QueueName, DeadPids) ->
