--- conflicted
+++ resolved
@@ -18,16 +18,10 @@
 -include("rabbit.hrl").
 -include("rabbit_framing.hrl").
 
-<<<<<<< HEAD
 -export([publish/4, publish/5, publish/1,
          message/3, message/4, properties/1, prepend_table_header/3,
-         extract_headers/1, map_headers/2, delivery/3, header_routes/1]).
-=======
--export([publish/4, publish/6, publish/1,
-         message/3, message/4, properties/1, append_table_header/3,
-         extract_headers/1, map_headers/2, delivery/4, header_routes/1,
+         extract_headers/1, map_headers/2, delivery/3, header_routes/1,
          parse_expiration/1]).
->>>>>>> 8e9ac24d
 -export([build_content/2, from_content/1]).
 
 %%----------------------------------------------------------------------------
