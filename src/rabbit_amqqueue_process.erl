--- conflicted
+++ resolved
@@ -56,14 +56,8 @@
             mixed_state,
             next_msg_id,
             active_consumers,
-<<<<<<< HEAD
             blocked_consumers,
-            memory_report_timer,
-            hibernate_after,
-            hibernated_at
-=======
-            blocked_consumers
->>>>>>> f74caf2f
+            memory_report_timer
            }).
 
 -record(consumer, {tag, ack_required}).
@@ -116,16 +110,9 @@
             mixed_state = MS,
             next_msg_id = 1,
             active_consumers = queue:new(),
-<<<<<<< HEAD
             blocked_consumers = queue:new(),
-            memory_report_timer = start_memory_timer(),
-            hibernate_after = ?HIBERNATE_AFTER_MIN,
-            hibernated_at = undefined
-           }, ?HIBERNATE_AFTER_MIN}.
-=======
-            blocked_consumers = queue:new()
+            memory_report_timer = start_memory_timer()
            }, {binary, ?HIBERNATE_AFTER_MIN}}.
->>>>>>> f74caf2f
 
 terminate(_Reason, State) ->
     %% FIXME: How do we cancel active subscriptions?
@@ -143,59 +130,15 @@
 
 %%----------------------------------------------------------------------------
 
-<<<<<<< HEAD
 reply(Reply, NewState = #q { memory_report_timer = undefined }) ->
-    reply1(Reply, start_memory_timer(NewState));
-reply(Reply, NewState) ->
-    reply1(Reply, NewState).
-
-reply1(Reply, NewState = #q { hibernated_at = undefined }) ->
-    {reply, Reply, NewState, NewState #q.hibernate_after};
-reply1(Reply, NewState) ->
-    NewState1 = adjust_hibernate_after(NewState),
-    {reply, Reply, NewState1, NewState1 #q.hibernate_after}.
-
-noreply(NewState = #q { memory_report_timer = undefined }) ->
-    noreply1(start_memory_timer(NewState));
-noreply(NewState) ->
-    noreply1(NewState).
-
-noreply1(NewState = #q { hibernated_at = undefined }) ->
-    {noreply, NewState, NewState #q.hibernate_after};
-noreply1(NewState) ->
-    NewState1 = adjust_hibernate_after(NewState),
-    {noreply, NewState1, NewState1 #q.hibernate_after}.
-
-adjust_hibernate_after(State = #q { hibernated_at = undefined }) ->
-    State;
-adjust_hibernate_after(State = #q { hibernated_at = Then,
-                                    hibernate_after = Timeout }) ->
-    State1 = State #q { hibernated_at = undefined },
-    NapLengthMicros = timer:now_diff(now(), Then),
-    TimeoutMicros = Timeout * 1000,
-    LowTargetMicros = TimeoutMicros * 4,
-    HighTargetMicros = LowTargetMicros * 4,
-    if
-        NapLengthMicros < LowTargetMicros ->
-            %% nap was too short, don't go to sleep as soon
-            State1 #q { hibernate_after = Timeout * 2 };
-
-        NapLengthMicros > HighTargetMicros ->
-            %% nap was long, try going to sleep sooner
-            Timeout1 = lists:max([?HIBERNATE_AFTER_MIN, round(Timeout / 2)]),
-            State1 #q { hibernate_after = Timeout1 };
-
-        true ->
-            %% nap and timeout seem to be in the right relationship. stay here
-            State1
-    end.
-=======
+    {reply, Reply, start_memory_timer(NewState), binary};
 reply(Reply, NewState) ->
     {reply, Reply, NewState, binary}.
 
+noreply(NewState = #q { memory_report_timer = undefined }) ->
+    {noreply, start_memory_timer(NewState), binary};
 noreply(NewState) ->
     {noreply, NewState, binary}.
->>>>>>> f74caf2f
 
 start_memory_timer() ->
     {ok, TRef} = timer:apply_after(?MEMORY_REPORT_TIME_INTERVAL,
@@ -898,8 +841,7 @@
     noreply(State #q { mixed_state = MS1 });
 
 handle_cast(report_memory, State) ->
-    noreply1
-      ((report_memory(false, State)) #q { memory_report_timer = undefined }).
+    {noreply, (report_memory(false, State)) #q { memory_report_timer = undefined }, binary}.
 
 handle_info({'DOWN', MonitorRef, process, DownPid, _Reason},
             State = #q{owner = {DownPid, MonitorRef}}) ->
@@ -918,15 +860,10 @@
     handle_ch_down(DownPid, State);
 
 handle_info(timeout, State) ->
-<<<<<<< HEAD
     %% TODO: Once we drop support for R11B-5, we can change this to
     %% {noreply, State, hibernate};
-    State1 = (stop_memory_timer(report_memory(true, State)))
-        #q { hibernated_at = now() },
-    proc_lib:hibernate(gen_server2, enter_loop, [?MODULE, [], State1]);
-=======
-    {noreply, State, hibernate};
->>>>>>> f74caf2f
+    State1 = stop_memory_timer(report_memory(true, State)),
+    {noreply, State1, hibernate};
 
 handle_info(Info, State) ->
     ?LOGDEBUG("Info in queue: ~p~n", [Info]),
